--- conflicted
+++ resolved
@@ -12,37 +12,9 @@
 
 
 class VerticalLayout(Layout):
-<<<<<<< HEAD
-    name = "vertical"
 
-    def __init__(
-        self,
-        *,
-        auto_width: bool = False,
-        z: int = 0,
-        gutter: SpacingDimensions = (0, 0, 0, 0),
-    ):
-        self.auto_width = auto_width
-        self.z = z
-        self.gutter = Spacing.unpack(gutter)
-        self._widgets: list[Widget] = []
-        self._max_widget_width = 0
-        super().__init__()
-
-    def add(self, widget: Widget) -> None:
-        self._widgets.append(widget)
-        self._max_widget_width = max(widget.app.measure(widget), self._max_widget_width)
-
-    def clear(self) -> None:
-        del self._widgets[:]
-        self._max_widget_width = 0
-
-    def get_widgets(self) -> Iterable[Widget]:
-        return self._widgets
-=======
     def get_widgets(self, view: View) -> Iterable[Widget]:
         return view.children
->>>>>>> 06417bb9
 
     def arrange(
         self, view: View, size: Size, scroll: Offset
