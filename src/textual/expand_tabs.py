--- conflicted
+++ resolved
@@ -9,35 +9,24 @@
 
 def get_tab_widths(line: str, tab_size: int = 4) -> list[tuple[str, int]]:
     """Splits a string line into tuples (str, int).
-<<<<<<< HEAD
-=======
 
     Each tuple represents a section of the line which precedes a tab character.
     The string is the string text that appears before the tab character (excluding the tab).
     The integer is the width that the tab character is expanded to.
->>>>>>> 23735cdc
 
     Args:
         line: The text to expand tabs in.
         tab_size: Number of cells in a tab.
 
     Returns:
-<<<<<<< HEAD
-        Each tuple represents a section of the line which precedes a tab character.
-            The string is the string text that appears before the tab character (excluding the tab).
-            The integer is the width that the tab character is expanded to.
-=======
         A list of tuples representing the line split on tab characters,
             and the widths of the tabs after tab expansion is applied.
-
->>>>>>> 23735cdc
     """
 
     parts: list[tuple[str, int]] = []
     add_part = parts.append
     cell_position = 0
     matches = _TABS_SPLITTER_RE.findall(line)
-<<<<<<< HEAD
 
     for match in matches:
         expansion_width = 0
@@ -46,16 +35,6 @@
             match = match[:-1]
             cell_position += cell_len(match)
 
-=======
-
-    for match in matches:
-        expansion_width = 0
-        if match.endswith("\t"):
-            # Remove the tab, and check the width of the rest of the line.
-            match = match[:-1]
-            cell_position += cell_len(match)
-
->>>>>>> 23735cdc
             # Now move along the line by the width of the tab.
             tab_remainder = cell_position % tab_size
             expansion_width = tab_size - tab_remainder
@@ -64,13 +43,8 @@
         add_part((match, expansion_width))
 
     return parts
-<<<<<<< HEAD
 
 
-=======
-
-
->>>>>>> 23735cdc
 def expand_tabs_inline(line: str, tab_size: int = 4) -> str:
     """Expands tabs, taking into account double cell characters.
 
