/* CSS file for basic.py */



* {
    transition: color 300ms linear, background 300ms linear;
}

* {
  scrollbar-background: $panel-darken-2;
  scrollbar-background-hover: $panel-darken-3;
  scrollbar-color: $system;
  scrollbar-color-active: $accent-darken-1;
}

App > Screen {
  layout: dock;
  docks: side=left/1;
  background: $surface;
  color: $text-surface;
}


#sidebar {
  color: $text-primary;
  background: $primary;
  dock: side;
  width: 30;
  offset-x: -100%;
  layout: dock;
  transition: offset 500ms in_out_cubic;
}

#sidebar.-active {
  offset-x: 0;
}

#sidebar .title {
  height: 3;
  background: $primary-darken-2;
  color: $text-primary-darken-2 ;
  border-right: outer $primary-darken-3;
  content-align: center middle;
}

#sidebar .user {
  height: 8;
  background: $primary-darken-1;
  color: $text-primary-darken-1;
  border-right: outer $primary-darken-3;
  content-align: center middle;
}

#sidebar .content {
  background: $primary;
  color: $text-primary;
  border-right: outer $primary-darken-3;
  content-align: center middle;
}

#header {
  color: $text-primary-darken-1;
  background: $primary-darken-1;
  height: 3;
  content-align: center middle;
}

#content {
  color: $text-background;
  background: $background;
  layout: vertical;
  overflow-y: scroll;  
}


Tweet {
  height: auto;
  width: 80;
 
  margin: 1 3;
  background: $panel;
  color: $text-panel;
  layout: vertical;
  /* border: outer $primary; */
  padding: 1;
  border: wide $panel-darken-2;
<<<<<<< HEAD
  overflow-y: auto; 
=======
  overflow-y: auto;
  scrollbar-gutter: stable;
>>>>>>> 89fd3957
  align-horizontal: center;
  
}

.scrollable {
  width: 80;
  overflow-y: scroll;
  max-width:80;
  height: 20;
  align-horizontal: center;
  layout: vertical;
}

.code {

  height: 34;
  width: 100%;
  
}


TweetHeader {
  height:1;
  background: $accent;
  color: $text-accent
}

TweetBody {  
  width: 100%;
  background: $panel;
  color: $text-panel;
  height: auto;
  padding: 0 1 0 0;
 
}

.button {
  background: $accent;
  color: $text-accent;
  width:20;
  height: 3;
  /* border-top: hidden  $accent-darken-3;  */
  border: tall $accent-darken-2;
  /* border-left: tall $accent-darken-1; */
 

  /* padding: 1 0 0 0 ; */

  transition: background 200ms in_out_cubic, color 300ms in_out_cubic;
 
}

.button:hover {
  background: $accent-lighten-1;
  color: $text-accent-lighten-1;
  width: 20;
  height: 3;
  border: tall $accent-darken-1;
  /* border-left: tall $accent-darken-3; */
 


 
}

#footer {
  color: $text-accent;
  background: $accent;
  height: 1;
  border-top: hkey $accent-darken-2;
  content-align: center middle;
}


#sidebar .content {
  layout: vertical
}

OptionItem {
  height: 3;
  background: $primary;
  border-right: outer $primary-darken-2;
  border-left: hidden;
  content-align: center middle;
}

OptionItem:hover {
  height: 3;
  color: $accent;
  background: $primary-darken-1;
  /* border-top: hkey $accent2-darken-3;
  border-bottom: hkey $accent2-darken-3; */
  text-style: bold;
  border-left: outer $accent-darken-2;
}

Error {
  width: 80;
  height:3;
  background: $error;
  color: $text-error;
  border-top: hkey $error-darken-2;
  border-bottom: hkey $error-darken-2; 
  margin: 1 3;
  
  text-style: bold;
  align-horizontal: center;   
}

Warning {
  width: 80;
  height:3;
  background: $warning;
  color: $text-warning-fade-1;
  border-top: hkey $warning-darken-2;
  border-bottom: hkey $warning-darken-2; 
  margin: 1 2;
  text-style: bold;
  align-horizontal: center;
}

Success {
  width: 80;
  height:3;  
  box-sizing: border-box;
  background: $success-lighten-3;
  color: $text-success-lighten-3-fade-1;
  border-top: hkey $success;
  border-bottom: hkey $success; 
  margin: 1 2;
  text-style: bold;
  align-horizontal: center;
}


.horizontal {
  layout: horizontal
}<|MERGE_RESOLUTION|>--- conflicted
+++ resolved
@@ -84,12 +84,8 @@
   /* border: outer $primary; */
   padding: 1;
   border: wide $panel-darken-2;
-<<<<<<< HEAD
-  overflow-y: auto; 
-=======
   overflow-y: auto;
   scrollbar-gutter: stable;
->>>>>>> 89fd3957
   align-horizontal: center;
   
 }
