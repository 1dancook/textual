# Change Log

All notable changes to this project will be documented in this file.

The format is based on [Keep a Changelog](http://keepachangelog.com/)
and this project adheres to [Semantic Versioning](http://semver.org/).

## Unreleased

### Fixed

- Fixed a crash when removing an option from an `OptionList` while the mouse is hovering over the last option https://github.com/Textualize/textual/issues/3270

## [0.36.0] - 2023-09-05

### Added

- TCSS styles `layer` and `layers` can be strings https://github.com/Textualize/textual/pull/3169
<<<<<<< HEAD
- Screen-specific (sub-)title attributes https://github.com/Textualize/textual/pull/3199:
  - `Screen.TITLE`
  - `Screen.SUB_TITLE`
  - `Screen.title`
  - `Screen.sub_title`
- Properties `Header.screen_title` and `Header.screen_sub_title` https://github.com/Textualize/textual/pull/3199
=======
- `App.return_code` for the app return code https://github.com/Textualize/textual/pull/3202
- Added `animate` switch to `Tree.scroll_to_line` and `Tree.scroll_to_node` https://github.com/Textualize/textual/pull/3210
- Added `Rule` widget https://github.com/Textualize/textual/pull/3209
- Added App.current_mode to get the current mode https://github.com/Textualize/textual/pull/3233
>>>>>>> 60d5005a

### Changed

- Reactive callbacks are now scheduled on the message pump of the reactable that is watching instead of the owner of reactive attribute https://github.com/Textualize/textual/pull/3065
- Callbacks scheduled with `call_next` will now have the same prevented messages as when the callback was scheduled https://github.com/Textualize/textual/pull/3065
- Added `cursor_type` to the `DataTable` constructor.
- Fixed `push_screen` not updating Screen.CSS styles https://github.com/Textualize/textual/issues/3217

### Fixed

- Fixed flicker when calling pop_screen multiple times https://github.com/Textualize/textual/issues/3126
- Fixed setting styles.layout not updating https://github.com/Textualize/textual/issues/3047
- Fixed flicker when scrolling tree up or down a line https://github.com/Textualize/textual/issues/3206

## [0.35.1]

### Fixed

- Fixed flash of 80x24 interface in textual-web

## [0.35.0]

### Added

- Ability to enable/disable tabs via the reactive `disabled` in tab panes https://github.com/Textualize/textual/pull/3152
- Textual-web driver support for Windows

### Fixed

- Could not hide/show/disable/enable tabs in nested `TabbedContent` https://github.com/Textualize/textual/pull/3150

## [0.34.0] - 2023-08-22

### Added

- Methods `TabbedContent.disable_tab` and `TabbedContent.enable_tab` https://github.com/Textualize/textual/pull/3112
- Methods `Tabs.disable` and `Tabs.enable` https://github.com/Textualize/textual/pull/3112
- Messages `Tab.Disabled`, `Tab.Enabled`, `Tabs.TabDisabled` and `Tabs.Enabled` https://github.com/Textualize/textual/pull/3112
- Methods `TabbedContent.hide_tab` and `TabbedContent.show_tab` https://github.com/Textualize/textual/pull/3112
- Methods `Tabs.hide` and `Tabs.show` https://github.com/Textualize/textual/pull/3112
- Messages `Tabs.TabHidden` and `Tabs.TabShown` https://github.com/Textualize/textual/pull/3112
- Added `ListView.extend` method to append multiple items https://github.com/Textualize/textual/pull/3012

### Changed

- grid-columns and grid-rows now accept an `auto` token to detect the optimal size https://github.com/Textualize/textual/pull/3107
- LoadingIndicator now has a minimum height of 1 line.

### Fixed

- Fixed auto height container with default grid-rows https://github.com/Textualize/textual/issues/1597
- Fixed `page_up` and `page_down` bug in `DataTable` when `show_header = False` https://github.com/Textualize/textual/pull/3093
- Fixed issue with visible children inside invisible container when moving focus https://github.com/Textualize/textual/issues/3053

## [0.33.0] - 2023-08-15


### Fixed

- Fixed unintuitive sizing behaviour of TabbedContent https://github.com/Textualize/textual/issues/2411
- Fixed relative units not always expanding auto containers https://github.com/Textualize/textual/pull/3059
- Fixed background refresh https://github.com/Textualize/textual/issues/3055
- Fixed `SelectionList.clear_options` https://github.com/Textualize/textual/pull/3075
- `MouseMove` events bubble up from widgets. `App` and `Screen` receive `MouseMove` events even if there's no Widget under the cursor. https://github.com/Textualize/textual/issues/2905
- Fixed click on double-width char https://github.com/Textualize/textual/issues/2968

### Changed

- Breaking change: `DOMNode.visible` now takes into account full DOM to report whether a node is visible or not.

### Removed

- Property `Widget.focusable_children` https://github.com/Textualize/textual/pull/3070

### Added

- Added an interface for replacing prompt of an individual option in an `OptionList` https://github.com/Textualize/textual/issues/2603
- Added `DirectoryTree.reload_node` method https://github.com/Textualize/textual/issues/2757
- Added widgets.Digit https://github.com/Textualize/textual/pull/3073
- Added `BORDER_TITLE` and `BORDER_SUBTITLE` classvars to Widget https://github.com/Textualize/textual/pull/3097

### Changed

- DescendantBlur and DescendantFocus can now be used with @on decorator


## [0.32.0] - 2023-08-03

### Added

- Added widgets.Log
- Added Widget.is_vertical_scroll_end, Widget.is_horizontal_scroll_end, Widget.is_vertical_scrollbar_grabbed, Widget.is_horizontal_scrollbar_grabbed

### Changed

- Breaking change: Renamed TextLog to RichLog

## [0.31.0] - 2023-08-01

### Added

- Added App.begin_capture_print, App.end_capture_print, Widget.begin_capture_print, Widget.end_capture_print https://github.com/Textualize/textual/issues/2952
- Added the ability to run async methods as thread workers https://github.com/Textualize/textual/pull/2938
- Added `App.stop_animation` https://github.com/Textualize/textual/issues/2786
- Added `Widget.stop_animation` https://github.com/Textualize/textual/issues/2786

### Changed

- Breaking change: Creating a thread worker now requires that a `thread=True` keyword argument is passed https://github.com/Textualize/textual/pull/2938
- Breaking change: `Markdown.load` no longer captures all errors and returns a `bool`, errors now propagate https://github.com/Textualize/textual/issues/2956
- Breaking change: the default style of a `DataTable` now has `max-height: 100%` https://github.com/Textualize/textual/issues/2959

### Fixed

- Fixed a crash when a `SelectionList` had a prompt wider than itself https://github.com/Textualize/textual/issues/2900
- Fixed a bug where `Click` events were bubbling up from `Switch` widgets https://github.com/Textualize/textual/issues/2366
- Fixed a crash when using empty CSS variables https://github.com/Textualize/textual/issues/1849
- Fixed issue with tabs in TextLog https://github.com/Textualize/textual/issues/3007
- Fixed a bug with `DataTable` hover highlighting https://github.com/Textualize/textual/issues/2909

## [0.30.0] - 2023-07-17

### Added

- Added `DataTable.remove_column` method https://github.com/Textualize/textual/pull/2899
- Added notifications https://github.com/Textualize/textual/pull/2866
- Added `on_complete` callback to scroll methods https://github.com/Textualize/textual/pull/2903

### Fixed

- Fixed CancelledError issue with timer https://github.com/Textualize/textual/issues/2854
- Fixed Toggle Buttons issue with not being clickable/hoverable https://github.com/Textualize/textual/pull/2930


## [0.29.0] - 2023-07-03

### Changed

- Factored dev tools (`textual` command) in to external lib (`textual-dev`).

### Added

- Updated `DataTable.get_cell` type hints to accept string keys https://github.com/Textualize/textual/issues/2586
- Added `DataTable.get_cell_coordinate` method
- Added `DataTable.get_row_index` method https://github.com/Textualize/textual/issues/2587
- Added `DataTable.get_column_index` method
- Added can-focus pseudo-class to target widgets that may receive focus
- Make `Markdown.update` optionally awaitable https://github.com/Textualize/textual/pull/2838
- Added `default` parameter to `DataTable.add_column` for populating existing rows https://github.com/Textualize/textual/pull/2836
- Added can-focus pseudo-class to target widgets that may receive focus

### Fixed

- Fixed crash when columns were added to populated `DataTable` https://github.com/Textualize/textual/pull/2836
- Fixed issues with opacity on Screens https://github.com/Textualize/textual/issues/2616
- Fixed style problem with selected selections in a non-focused selection list https://github.com/Textualize/textual/issues/2768
- Fixed sys.stdout and sys.stderr being None https://github.com/Textualize/textual/issues/2879

## [0.28.1] - 2023-06-20

### Fixed

- Fixed indented code blocks not showing up in `Markdown` https://github.com/Textualize/textual/issues/2781
- Fixed inline code blocks in lists showing out of order in `Markdown` https://github.com/Textualize/textual/issues/2676
- Fixed list items in a `Markdown` being added to the focus chain https://github.com/Textualize/textual/issues/2380
- Fixed `Tabs` posting unnecessary messages when removing non-active tabs https://github.com/Textualize/textual/issues/2807
- call_after_refresh will preserve the sender within the callback https://github.com/Textualize/textual/pull/2806

### Added

- Added a method of allowing third party code to handle unhandled tokens in `Markdown` https://github.com/Textualize/textual/pull/2803
- Added `MarkdownBlock` as an exported symbol in `textual.widgets.markdown` https://github.com/Textualize/textual/pull/2803

### Changed

- Tooltips are now inherited, so will work with compound widgets


## [0.28.0] - 2023-06-19

### Added

- The devtools console now confirms when CSS files have been successfully loaded after a previous error https://github.com/Textualize/textual/pull/2716
- Class variable `CSS` to screens https://github.com/Textualize/textual/issues/2137
- Class variable `CSS_PATH` to screens https://github.com/Textualize/textual/issues/2137
- Added `cursor_foreground_priority` and `cursor_background_priority` to `DataTable` https://github.com/Textualize/textual/pull/2736
- Added Region.center
- Added `center` parameter to `Widget.scroll_to_region`
- Added `origin_visible` parameter to `Widget.scroll_to_region`
- Added `origin_visible` parameter to `Widget.scroll_to_center`
- Added `TabbedContent.tab_count` https://github.com/Textualize/textual/pull/2751
- Added `TabbedContent.add_pane` https://github.com/Textualize/textual/pull/2751
- Added `TabbedContent.remove_pane` https://github.com/Textualize/textual/pull/2751
- Added `TabbedContent.clear_panes` https://github.com/Textualize/textual/pull/2751
- Added `TabbedContent.Cleared` https://github.com/Textualize/textual/pull/2751

### Fixed

- Fixed setting `TreeNode.label` on an existing `Tree` node not immediately refreshing https://github.com/Textualize/textual/pull/2713
- Correctly implement `__eq__` protocol in DataTable https://github.com/Textualize/textual/pull/2705
- Fixed exceptions in Pilot tests being silently ignored https://github.com/Textualize/textual/pull/2754
- Fixed issue where internal data of `OptionList` could be invalid for short window after `clear_options` https://github.com/Textualize/textual/pull/2754
- Fixed `Tooltip` causing a `query_one` on a lone `Static` to fail https://github.com/Textualize/textual/issues/2723
- Nested widgets wouldn't lose focus when parent is disabled https://github.com/Textualize/textual/issues/2772
- Fixed the `Tabs` `Underline` highlight getting "lost" in some extreme situations https://github.com/Textualize/textual/pull/2751

### Changed

- Breaking change: The `@on` decorator will now match a message class and any child classes https://github.com/Textualize/textual/pull/2746
- Breaking change: Styles update to checkbox, radiobutton, OptionList, Select, SelectionList, Switch https://github.com/Textualize/textual/pull/2777
- `Tabs.add_tab` is now optionally awaitable https://github.com/Textualize/textual/pull/2778
- `Tabs.add_tab` now takes `before` and `after` arguments to position a new tab https://github.com/Textualize/textual/pull/2778
- `Tabs.remove_tab` is now optionally awaitable https://github.com/Textualize/textual/pull/2778
- Breaking change: `Tabs.clear` has been changed from returning `self` to being optionally awaitable https://github.com/Textualize/textual/pull/2778

## [0.27.0] - 2023-06-01

### Fixed

- Fixed zero division error https://github.com/Textualize/textual/issues/2673
- Fix `scroll_to_center` when there were nested layers out of view (Compositor full_map not populated fully) https://github.com/Textualize/textual/pull/2684
- Fix crash when `Select` widget value attribute was set in `compose` https://github.com/Textualize/textual/pull/2690
- Issue with computing progress in workers https://github.com/Textualize/textual/pull/2686
- Issues with `switch_screen` not updating the results callback appropriately https://github.com/Textualize/textual/issues/2650
- Fixed incorrect mount order https://github.com/Textualize/textual/pull/2702

### Added

- `work` decorator accepts `description` parameter to add debug string https://github.com/Textualize/textual/issues/2597
- Added `SelectionList` widget https://github.com/Textualize/textual/pull/2652
- `App.AUTO_FOCUS` to set auto focus on all screens https://github.com/Textualize/textual/issues/2594
- Option to `scroll_to_center` to ensure we don't scroll such that the top left corner of the widget is not visible https://github.com/Textualize/textual/pull/2682
- Added `Widget.tooltip` property https://github.com/Textualize/textual/pull/2670
- Added `Region.inflect` https://github.com/Textualize/textual/pull/2670
- `Suggester` API to compose with widgets for automatic suggestions https://github.com/Textualize/textual/issues/2330
- `SuggestFromList` class to let widgets get completions from a fixed set of options https://github.com/Textualize/textual/pull/2604
- `Input` has a new component class `input--suggestion` https://github.com/Textualize/textual/pull/2604
- Added `Widget.remove_children` https://github.com/Textualize/textual/pull/2657
- Added `Validator` framework and validation for `Input` https://github.com/Textualize/textual/pull/2600
- Ability to have private and public validate methods https://github.com/Textualize/textual/pull/2708
- Ability to have private compute methods https://github.com/Textualize/textual/pull/2708
- Added `message_hook` to App.run_test https://github.com/Textualize/textual/pull/2702
- Added `Sparkline` widget https://github.com/Textualize/textual/pull/2631

### Changed

- `Placeholder` now sets its color cycle per app https://github.com/Textualize/textual/issues/2590
- Footer now clears key highlight regardless of whether it's in the active screen or not https://github.com/Textualize/textual/issues/2606
- The default Widget repr no longer displays classes and pseudo-classes (to reduce noise in logs). Add them to your `__rich_repr__` method if needed. https://github.com/Textualize/textual/pull/2623
- Setting `Screen.AUTO_FOCUS` to `None` will inherit `AUTO_FOCUS` from the app instead of disabling it https://github.com/Textualize/textual/issues/2594
- Setting `Screen.AUTO_FOCUS` to `""` will disable it on the screen https://github.com/Textualize/textual/issues/2594
- Messages now have a `handler_name` class var which contains the name of the default handler method.
- `Message.control` is now a property instead of a class variable. https://github.com/Textualize/textual/issues/2528
- `Tree` and `DirectoryTree` Messages no longer accept a `tree` parameter, using `self.node.tree` instead. https://github.com/Textualize/textual/issues/2529
- Keybinding <kbd>right</kbd> in `Input` is also used to accept a suggestion if the cursor is at the end of the input https://github.com/Textualize/textual/pull/2604
- `Input.__init__` now accepts a `suggester` attribute for completion suggestions https://github.com/Textualize/textual/pull/2604
- Using `switch_screen` to switch to the currently active screen is now a no-op https://github.com/Textualize/textual/pull/2692
- Breaking change: removed `reactive.py::Reactive.var` in favor of `reactive.py::var` https://github.com/Textualize/textual/pull/2709/

### Removed

- `Placeholder.reset_color_cycle`
- Removed `Widget.reset_focus` (now called `Widget.blur`) https://github.com/Textualize/textual/issues/2642

## [0.26.0] - 2023-05-20

### Added

- Added `Widget.can_view`

### Changed

- Textual will now scroll focused widgets to center if not in view

## [0.25.0] - 2023-05-17

### Changed

- App `title` and `sub_title` attributes can be set to any type https://github.com/Textualize/textual/issues/2521
- `DirectoryTree` now loads directory contents in a worker https://github.com/Textualize/textual/issues/2456
- Only a single error will be written by default, unless in dev mode ("debug" in App.features) https://github.com/Textualize/textual/issues/2480
- Using `Widget.move_child` where the target and the child being moved are the same is now a no-op https://github.com/Textualize/textual/issues/1743
- Calling `dismiss` on a screen that is not at the top of the stack now raises an exception https://github.com/Textualize/textual/issues/2575
- `MessagePump.call_after_refresh` and `MessagePump.call_later` will now return `False` if the callback could not be scheduled. https://github.com/Textualize/textual/pull/2584

### Fixed

- Fixed `ZeroDivisionError` in `resolve_fraction_unit` https://github.com/Textualize/textual/issues/2502
- Fixed `TreeNode.expand` and `TreeNode.expand_all` not posting a `Tree.NodeExpanded` message https://github.com/Textualize/textual/issues/2535
- Fixed `TreeNode.collapse` and `TreeNode.collapse_all` not posting a `Tree.NodeCollapsed` message https://github.com/Textualize/textual/issues/2535
- Fixed `TreeNode.toggle` and `TreeNode.toggle_all` not posting a `Tree.NodeExpanded` or `Tree.NodeCollapsed` message https://github.com/Textualize/textual/issues/2535
- `footer--description` component class was being ignored https://github.com/Textualize/textual/issues/2544
- Pasting empty selection in `Input` would raise an exception https://github.com/Textualize/textual/issues/2563
- `Screen.AUTO_FOCUS` now focuses the first _focusable_ widget that matches the selector https://github.com/Textualize/textual/issues/2578
- `Screen.AUTO_FOCUS` now works on the default screen on startup https://github.com/Textualize/textual/pull/2581
- Fix for setting dark in App `__init__` https://github.com/Textualize/textual/issues/2583
- Fix issue with scrolling and docks https://github.com/Textualize/textual/issues/2525
- Fix not being able to use CSS classes with `Tab` https://github.com/Textualize/textual/pull/2589

### Added

- Class variable `AUTO_FOCUS` to screens https://github.com/Textualize/textual/issues/2457
- Added `NULL_SPACING` and `NULL_REGION` to geometry.py

## [0.24.1] - 2023-05-08

### Fixed

- Fix TypeError in code browser

## [0.24.0] - 2023-05-08

### Fixed

- Fixed crash when creating a `DirectoryTree` starting anywhere other than `.`
- Fixed line drawing in `Tree` when `Tree.show_root` is `True` https://github.com/Textualize/textual/issues/2397
- Fixed line drawing in `Tree` not marking branches as selected when first getting focus https://github.com/Textualize/textual/issues/2397

### Changed

- The DataTable cursor is now scrolled into view when the cursor coordinate is changed programmatically https://github.com/Textualize/textual/issues/2459
- run_worker exclusive parameter is now `False` by default https://github.com/Textualize/textual/pull/2470
- Added `always_update` as an optional argument for `reactive.var`
- Made Binding description default to empty string, which is equivalent to show=False https://github.com/Textualize/textual/pull/2501
- Modified Message to allow it to be used as a dataclass https://github.com/Textualize/textual/pull/2501
- Decorator `@on` accepts arbitrary `**kwargs` to apply selectors to attributes of the message https://github.com/Textualize/textual/pull/2498

### Added

- Property `control` as alias for attribute `tabs` in `Tabs` messages https://github.com/Textualize/textual/pull/2483
- Experimental: Added "overlay" rule https://github.com/Textualize/textual/pull/2501
- Experimental: Added "constrain" rule https://github.com/Textualize/textual/pull/2501
- Added textual.widgets.Select https://github.com/Textualize/textual/pull/2501
- Added Region.translate_inside https://github.com/Textualize/textual/pull/2501
- `TabbedContent` now takes kwargs `id`, `name`, `classes`, and `disabled`, upon initialization, like other widgets https://github.com/Textualize/textual/pull/2497
- Method `DataTable.move_cursor` https://github.com/Textualize/textual/issues/2472
- Added `OptionList.add_options` https://github.com/Textualize/textual/pull/2508
- Added `TreeNode.is_root` https://github.com/Textualize/textual/pull/2510
- Added `TreeNode.remove_children` https://github.com/Textualize/textual/pull/2510
- Added `TreeNode.remove` https://github.com/Textualize/textual/pull/2510
- Added classvar `Message.ALLOW_SELECTOR_MATCH` https://github.com/Textualize/textual/pull/2498
- Added `ALLOW_SELECTOR_MATCH` to all built-in messages associated with widgets https://github.com/Textualize/textual/pull/2498
- Markdown document sub-widgets now reference the container document
- Table of contents of a markdown document now references the document
- Added the `control` property to messages
  - `DirectoryTree.FileSelected`
  - `ListView`
    - `Highlighted`
    - `Selected`
  - `Markdown`
    - `TableOfContentsUpdated`
    - `TableOfContentsSelected`
    - `LinkClicked`
  - `OptionList`
    - `OptionHighlighted`
    - `OptionSelected`
  - `RadioSet.Changed`
  - `TabContent.TabActivated`
  - `Tree`
    - `NodeSelected`
    - `NodeHighlighted`
    - `NodeExpanded`
    - `NodeCollapsed`

## [0.23.0] - 2023-05-03

### Fixed

- Fixed `outline` top and bottom not handling alpha - https://github.com/Textualize/textual/issues/2371
- Fixed `!important` not applying to `align` https://github.com/Textualize/textual/issues/2420
- Fixed `!important` not applying to `border` https://github.com/Textualize/textual/issues/2420
- Fixed `!important` not applying to `content-align` https://github.com/Textualize/textual/issues/2420
- Fixed `!important` not applying to `outline` https://github.com/Textualize/textual/issues/2420
- Fixed `!important` not applying to `overflow` https://github.com/Textualize/textual/issues/2420
- Fixed `!important` not applying to `scrollbar-size` https://github.com/Textualize/textual/issues/2420
- Fixed `outline-right` not being recognised https://github.com/Textualize/textual/issues/2446
- Fixed OSError when a file system is not available https://github.com/Textualize/textual/issues/2468

### Changed

- Setting attributes with a `compute_` method will now raise an `AttributeError` https://github.com/Textualize/textual/issues/2383
- Unknown psuedo-selectors will now raise a tokenizer error (previously they were silently ignored) https://github.com/Textualize/textual/pull/2445
- Breaking change: `DirectoryTree.FileSelected.path` is now always a `Path` https://github.com/Textualize/textual/issues/2448
- Breaking change: `Directorytree.load_directory` renamed to `Directorytree._load_directory` https://github.com/Textualize/textual/issues/2448
- Unknown pseudo-selectors will now raise a tokenizer error (previously they were silently ignored) https://github.com/Textualize/textual/pull/2445

### Added

- Watch methods can now optionally be private https://github.com/Textualize/textual/issues/2382
- Added `DirectoryTree.path` reactive attribute https://github.com/Textualize/textual/issues/2448
- Added `DirectoryTree.FileSelected.node` https://github.com/Textualize/textual/pull/2463
- Added `DirectoryTree.reload` https://github.com/Textualize/textual/issues/2448
- Added textual.on decorator https://github.com/Textualize/textual/issues/2398

## [0.22.3] - 2023-04-29

### Fixed

- Fixed `textual run` on Windows https://github.com/Textualize/textual/issues/2406
- Fixed top border of button hover state

## [0.22.2] - 2023-04-29

### Added

- Added `TreeNode.tree` as a read-only public attribute https://github.com/Textualize/textual/issues/2413

### Fixed

- Fixed superfluous style updates for focus-within pseudo-selector

## [0.22.1] - 2023-04-28

### Fixed

- Fixed timer issue https://github.com/Textualize/textual/issues/2416
- Fixed `textual run` issue https://github.com/Textualize/textual/issues/2391

## [0.22.0] - 2023-04-27

### Fixed

- Fixed broken fr units when there is a min or max dimension https://github.com/Textualize/textual/issues/2378
- Fixed plain text in Markdown code blocks with no syntax being difficult to read https://github.com/Textualize/textual/issues/2400

### Added

- Added `ProgressBar` widget https://github.com/Textualize/textual/pull/2333

### Changed

- All `textual.containers` are now `1fr` in relevant dimensions by default https://github.com/Textualize/textual/pull/2386


## [0.21.0] - 2023-04-26

### Changed

- `textual run` execs apps in a new context.
- Textual console no longer parses console markup.
- Breaking change: `Container` no longer shows required scrollbars by default https://github.com/Textualize/textual/issues/2361
- Breaking change: `VerticalScroll` no longer shows a required horizontal scrollbar by default
- Breaking change: `HorizontalScroll` no longer shows a required vertical scrollbar by default
- Breaking change: Renamed `App.action_add_class_` to `App.action_add_class`
- Breaking change: Renamed `App.action_remove_class_` to `App.action_remove_class`
- Breaking change: `RadioSet` is now a single focusable widget https://github.com/Textualize/textual/pull/2372
- Breaking change: Removed `containers.Content` (use `containers.VerticalScroll` now)

### Added

- Added `-c` switch to `textual run` which runs commands in a Textual dev environment.
- Breaking change: standard keyboard scrollable navigation bindings have been moved off `Widget` and onto a new base class for scrollable containers (see also below addition) https://github.com/Textualize/textual/issues/2332
- `ScrollView` now inherits from `ScrollableContainer` rather than `Widget` https://github.com/Textualize/textual/issues/2332
- Containers no longer inherit any bindings from `Widget` https://github.com/Textualize/textual/issues/2331
- Added `ScrollableContainer`; a container class that binds the common navigation keys to scroll actions (see also above breaking change) https://github.com/Textualize/textual/issues/2332

### Fixed

- Fixed dark mode toggles in a "child" screen not updating a "parent" screen https://github.com/Textualize/textual/issues/1999
- Fixed "panel" border not exposed via CSS
- Fixed `TabbedContent.active` changes not changing the actual content https://github.com/Textualize/textual/issues/2352
- Fixed broken color on macOS Terminal https://github.com/Textualize/textual/issues/2359

## [0.20.1] - 2023-04-18

### Fix

- New fix for stuck tabs underline https://github.com/Textualize/textual/issues/2229

## [0.20.0] - 2023-04-18

### Changed

- Changed signature of Driver. Technically a breaking change, but unlikely to affect anyone.
- Breaking change: Timer.start is now private, and returns None. There was no reason to call this manually, so unlikely to affect anyone.
- A clicked tab will now be scrolled to the center of its tab container https://github.com/Textualize/textual/pull/2276
- Style updates are now done immediately rather than on_idle https://github.com/Textualize/textual/pull/2304
- `ButtonVariant` is now exported from `textual.widgets.button` https://github.com/Textualize/textual/issues/2264
- `HorizontalScroll` and `VerticalScroll` are now focusable by default https://github.com/Textualize/textual/pull/2317

### Added

- Added `DataTable.remove_row` method https://github.com/Textualize/textual/pull/2253
- option `--port` to the command `textual console` to specify which port the console should connect to https://github.com/Textualize/textual/pull/2258
- `Widget.scroll_to_center` method to scroll children to the center of container widget https://github.com/Textualize/textual/pull/2255 and https://github.com/Textualize/textual/pull/2276
- Added `TabActivated` message to `TabbedContent` https://github.com/Textualize/textual/pull/2260
- Added "panel" border style https://github.com/Textualize/textual/pull/2292
- Added `border-title-color`, `border-title-background`, `border-title-style` rules https://github.com/Textualize/textual/issues/2289
- Added `border-subtitle-color`, `border-subtitle-background`, `border-subtitle-style` rules https://github.com/Textualize/textual/issues/2289

### Fixed

- Fixed order styles are applied in DataTable - allows combining of renderable styles and component classes https://github.com/Textualize/textual/pull/2272
- Fixed key combos with up/down keys in some terminals https://github.com/Textualize/textual/pull/2280
- Fix empty ListView preventing bindings from firing https://github.com/Textualize/textual/pull/2281
- Fix `get_component_styles` returning incorrect values on first call when combined with pseudoclasses https://github.com/Textualize/textual/pull/2304
- Fixed `active_message_pump.get` sometimes resulting in a `LookupError` https://github.com/Textualize/textual/issues/2301

## [0.19.1] - 2023-04-10

### Fixed

- Fix viewport units using wrong viewport size  https://github.com/Textualize/textual/pull/2247
- Fixed layout not clearing arrangement cache https://github.com/Textualize/textual/pull/2249


## [0.19.0] - 2023-04-07

### Added

- Added support for filtering a `DirectoryTree` https://github.com/Textualize/textual/pull/2215

### Changed

- Allowed border_title and border_subtitle to accept Text objects
- Added additional line around titles
- When a container is auto, relative dimensions in children stretch the container. https://github.com/Textualize/textual/pull/2221
- DataTable page up / down now move cursor

### Fixed

- Fixed margin not being respected when width or height is "auto" https://github.com/Textualize/textual/issues/2220
- Fixed issue which prevent scroll_visible from working https://github.com/Textualize/textual/issues/2181
- Fixed missing tracebacks on Windows https://github.com/Textualize/textual/issues/2027

## [0.18.0] - 2023-04-04

### Added

- Added Worker API https://github.com/Textualize/textual/pull/2182

### Changed

- Breaking change: Markdown.update is no longer a coroutine https://github.com/Textualize/textual/pull/2182

### Fixed

- `RadioSet` is now far less likely to report `pressed_button` as `None` https://github.com/Textualize/textual/issues/2203

## [0.17.3] - 2023-04-02

### [Fixed]

- Fixed scrollable area not taking in to account dock https://github.com/Textualize/textual/issues/2188

## [0.17.2] - 2023-04-02

### [Fixed]

- Fixed bindings persistance https://github.com/Textualize/textual/issues/1613
- The `Markdown` widget now auto-increments ordered lists https://github.com/Textualize/textual/issues/2002
- Fixed modal bindings https://github.com/Textualize/textual/issues/2194
- Fix binding enter to active button https://github.com/Textualize/textual/issues/2194

### [Changed]

- tab and shift+tab are now defined on Screen.

## [0.17.1] - 2023-03-30

### Fixed

- Fix cursor not hiding on Windows https://github.com/Textualize/textual/issues/2170
- Fixed freeze when ctrl-clicking links https://github.com/Textualize/textual/issues/2167 https://github.com/Textualize/textual/issues/2073

## [0.17.0] - 2023-03-29

### Fixed

- Issue with parsing action strings whose arguments contained quoted closing parenthesis https://github.com/Textualize/textual/pull/2112
- Issues with parsing action strings with tuple arguments https://github.com/Textualize/textual/pull/2112
- Issue with watching for CSS file changes https://github.com/Textualize/textual/pull/2128
- Fix for tabs not invalidating https://github.com/Textualize/textual/issues/2125
- Fixed scrollbar layers issue https://github.com/Textualize/textual/issues/1358
- Fix for interaction between pseudo-classes and widget-level render caches https://github.com/Textualize/textual/pull/2155

### Changed

- DataTable now has height: auto by default. https://github.com/Textualize/textual/issues/2117
- Textual will now render strings within renderables (such as tables) as Console Markup by default. You can wrap your text with rich.Text() if you want the original behavior. https://github.com/Textualize/textual/issues/2120
- Some widget methods now return `self` instead of `None` https://github.com/Textualize/textual/pull/2102:
  - `Widget`: `refresh`, `focus`, `reset_focus`
  - `Button.press`
  - `DataTable`: `clear`, `refresh_coordinate`, `refresh_row`, `refresh_column`, `sort`
  - `Placehoder.cycle_variant`
  - `Switch.toggle`
  - `Tabs.clear`
  - `TextLog`: `write`, `clear`
  - `TreeNode`: `expand`, `expand_all`, `collapse`, `collapse_all`, `toggle`, `toggle_all`
  - `Tree`: `clear`, `reset`
- Screens with alpha in their background color will now blend with the background. https://github.com/Textualize/textual/pull/2139
- Added "thick" border style. https://github.com/Textualize/textual/pull/2139
- message_pump.app will now set the active app if it is not already set.
- DataTable now has max height set to 100vh

### Added

- Added auto_scroll attribute to TextLog https://github.com/Textualize/textual/pull/2127
- Added scroll_end switch to TextLog.write https://github.com/Textualize/textual/pull/2127
- Added `Widget.get_pseudo_class_state` https://github.com/Textualize/textual/pull/2155
- Added Screen.ModalScreen which prevents App from handling bindings. https://github.com/Textualize/textual/pull/2139
- Added TEXTUAL_LOG env var which should be a path that Textual will write verbose logs to (textual devtools is generally preferred) https://github.com/Textualize/textual/pull/2148
- Added textual.logging.TextualHandler logging handler
- Added Query.set_classes, DOMNode.set_classes, and `classes` setter for Widget https://github.com/Textualize/textual/issues/1081
- Added `OptionList` https://github.com/Textualize/textual/pull/2154

## [0.16.0] - 2023-03-22

### Added
- Added `parser_factory` argument to `Markdown` and `MarkdownViewer` constructors https://github.com/Textualize/textual/pull/2075
- Added `HorizontalScroll` https://github.com/Textualize/textual/issues/1957
- Added `Center` https://github.com/Textualize/textual/issues/1957
- Added `Middle` https://github.com/Textualize/textual/issues/1957
- Added `VerticalScroll` (mimicking the old behaviour of `Vertical`) https://github.com/Textualize/textual/issues/1957
- Added `Widget.border_title` and `Widget.border_subtitle` to set border (sub)title for a widget https://github.com/Textualize/textual/issues/1864
- Added CSS styles `border_title_align` and `border_subtitle_align`.
- Added `TabbedContent` widget https://github.com/Textualize/textual/pull/2059
- Added `get_child_by_type` method to widgets / app https://github.com/Textualize/textual/pull/2059
- Added `Widget.render_str` method https://github.com/Textualize/textual/pull/2059
- Added TEXTUAL_DRIVER environment variable

### Changed

- Dropped "loading-indicator--dot" component style from LoadingIndicator https://github.com/Textualize/textual/pull/2050
- Tabs widget now sends Tabs.Cleared when there is no active tab.
- Breaking change: changed default behaviour of `Vertical` (see `VerticalScroll`) https://github.com/Textualize/textual/issues/1957
- The default `overflow` style for `Horizontal` was changed to `hidden hidden` https://github.com/Textualize/textual/issues/1957
- `DirectoryTree` also accepts `pathlib.Path` objects as the path to list https://github.com/Textualize/textual/issues/1438

### Removed

- Removed `sender` attribute from messages. It's now just private (`_sender`). https://github.com/Textualize/textual/pull/2071

### Fixed

- Fixed borders not rendering correctly. https://github.com/Textualize/textual/pull/2074
- Fix for error when removing nodes. https://github.com/Textualize/textual/issues/2079

## [0.15.1] - 2023-03-14

### Fixed

- Fixed how the namespace for messages is calculated to facilitate inheriting messages https://github.com/Textualize/textual/issues/1814
- `Tab` is now correctly made available from `textual.widgets`. https://github.com/Textualize/textual/issues/2044

## [0.15.0] - 2023-03-13

### Fixed

- Fixed container not resizing when a widget is removed https://github.com/Textualize/textual/issues/2007
- Fixes issue where the horizontal scrollbar would be incorrectly enabled https://github.com/Textualize/textual/pull/2024

## [0.15.0] - 2023-03-13

### Changed

- Fixed container not resizing when a widget is removed https://github.com/Textualize/textual/issues/2007
- Fixed issue where the horizontal scrollbar would be incorrectly enabled https://github.com/Textualize/textual/pull/2024
- Fixed `Pilot.click` not correctly creating the mouse events https://github.com/Textualize/textual/issues/2022
- Fixes issue where the horizontal scrollbar would be incorrectly enabled https://github.com/Textualize/textual/pull/2024
- Fixes for tracebacks not appearing on exit https://github.com/Textualize/textual/issues/2027

### Added

- Added a LoadingIndicator widget https://github.com/Textualize/textual/pull/2018
- Added Tabs Widget https://github.com/Textualize/textual/pull/2020

### Changed

- Breaking change: Renamed Widget.action and App.action to Widget.run_action and App.run_action
- Added `shift`, `meta` and `control` arguments to `Pilot.click`.

## [0.14.0] - 2023-03-09

### Changed

- Breaking change: There is now only `post_message` to post events, which is non-async, `post_message_no_wait` was dropped. https://github.com/Textualize/textual/pull/1940
- Breaking change: The Timer class now has just one method to stop it, `Timer.stop` which is non sync https://github.com/Textualize/textual/pull/1940
- Breaking change: Messages don't require a `sender` in their constructor https://github.com/Textualize/textual/pull/1940
- Many messages have grown a `control` property which returns the control they relate to. https://github.com/Textualize/textual/pull/1940
- Updated styling to make it clear DataTable grows horizontally https://github.com/Textualize/textual/pull/1946
- Changed the `Checkbox` character due to issues with Windows Terminal and Windows 10 https://github.com/Textualize/textual/issues/1934
- Changed the `RadioButton` character due to issues with Windows Terminal and Windows 10 and 11 https://github.com/Textualize/textual/issues/1934
- Changed the `Markdown` initial bullet character due to issues with Windows Terminal and Windows 10 and 11 https://github.com/Textualize/textual/issues/1982
- The underscore `_` is no longer a special alias for the method `pilot.press`

### Added

- Added `data_table` attribute to DataTable events https://github.com/Textualize/textual/pull/1940
- Added `list_view` attribute to `ListView` events https://github.com/Textualize/textual/pull/1940
- Added `radio_set` attribute to `RadioSet` events https://github.com/Textualize/textual/pull/1940
- Added `switch` attribute to `Switch` events https://github.com/Textualize/textual/pull/1940
- Added `hover` and `click` methods to `Pilot` https://github.com/Textualize/textual/pull/1966
- Breaking change: Added `toggle_button` attribute to RadioButton and Checkbox events, replaces `input` https://github.com/Textualize/textual/pull/1940
- A percentage alpha can now be applied to a border https://github.com/Textualize/textual/issues/1863
- Added `Color.multiply_alpha`.
- Added `ContentSwitcher` https://github.com/Textualize/textual/issues/1945

### Fixed

- Fixed bug that prevented pilot from pressing some keys https://github.com/Textualize/textual/issues/1815
- DataTable race condition that caused crash https://github.com/Textualize/textual/pull/1962
- Fixed scrollbar getting "stuck" to cursor when cursor leaves window during drag https://github.com/Textualize/textual/pull/1968 https://github.com/Textualize/textual/pull/2003
- DataTable crash when enter pressed when table is empty https://github.com/Textualize/textual/pull/1973

## [0.13.0] - 2023-03-02

### Added

- Added `Checkbox` https://github.com/Textualize/textual/pull/1872
- Added `RadioButton` https://github.com/Textualize/textual/pull/1872
- Added `RadioSet` https://github.com/Textualize/textual/pull/1872

### Changed

- Widget scrolling methods (such as `Widget.scroll_home` and `Widget.scroll_end`) now perform the scroll after the next refresh https://github.com/Textualize/textual/issues/1774
- Buttons no longer accept arbitrary renderables https://github.com/Textualize/textual/issues/1870

### Fixed

- Scrolling with cursor keys now moves just one cell https://github.com/Textualize/textual/issues/1897
- Fix exceptions in watch methods being hidden on startup https://github.com/Textualize/textual/issues/1886
- Fixed scrollbar size miscalculation https://github.com/Textualize/textual/pull/1910
- Fixed slow exit on some terminals https://github.com/Textualize/textual/issues/1920

## [0.12.1] - 2023-02-25

### Fixed

- Fix for batch update glitch https://github.com/Textualize/textual/pull/1880

## [0.12.0] - 2023-02-24

### Added

- Added `App.batch_update` https://github.com/Textualize/textual/pull/1832
- Added horizontal rule to Markdown https://github.com/Textualize/textual/pull/1832
- Added `Widget.disabled` https://github.com/Textualize/textual/pull/1785
- Added `DOMNode.notify_style_update` to replace `messages.StylesUpdated` message https://github.com/Textualize/textual/pull/1861
- Added `DataTable.show_row_labels` reactive to show and hide row labels https://github.com/Textualize/textual/pull/1868
- Added `DataTable.RowLabelSelected` event, which is emitted when a row label is clicked https://github.com/Textualize/textual/pull/1868
- Added `MessagePump.prevent` context manager to temporarily suppress a given message type https://github.com/Textualize/textual/pull/1866

### Changed

- Scrolling by page now adds to current position.
- Markdown lists have been polished: a selection of bullets, better alignment of numbers, style tweaks https://github.com/Textualize/textual/pull/1832
- Added alternative method of composing Widgets https://github.com/Textualize/textual/pull/1847
- Added `label` parameter to `DataTable.add_row` https://github.com/Textualize/textual/pull/1868
- Breaking change: Some `DataTable` component classes were renamed - see PR for details https://github.com/Textualize/textual/pull/1868

### Removed

- Removed `screen.visible_widgets` and `screen.widgets`
- Removed `StylesUpdate` message. https://github.com/Textualize/textual/pull/1861

### Fixed

- Numbers in a descendant-combined selector no longer cause an error https://github.com/Textualize/textual/issues/1836
- Fixed superfluous scrolling when focusing a docked widget https://github.com/Textualize/textual/issues/1816
- Fixes walk_children which was returning more than one screen https://github.com/Textualize/textual/issues/1846
- Fixed issue with watchers fired for detached nodes https://github.com/Textualize/textual/issues/1846

## [0.11.1] - 2023-02-17

### Fixed

- DataTable fix issue where offset cache was not being used https://github.com/Textualize/textual/pull/1810
- DataTable scrollbars resize correctly when header is toggled https://github.com/Textualize/textual/pull/1803
- DataTable location mapping cleared when clear called https://github.com/Textualize/textual/pull/1809

## [0.11.0] - 2023-02-15

### Added

- Added `TreeNode.expand_all` https://github.com/Textualize/textual/issues/1430
- Added `TreeNode.collapse_all` https://github.com/Textualize/textual/issues/1430
- Added `TreeNode.toggle_all` https://github.com/Textualize/textual/issues/1430
- Added the coroutines `Animator.wait_until_complete` and `pilot.wait_for_scheduled_animations` that allow waiting for all current and scheduled animations https://github.com/Textualize/textual/issues/1658
- Added the method `Animator.is_being_animated` that checks if an attribute of an object is being animated or is scheduled for animation
- Added more keyboard actions and related bindings to `Input` https://github.com/Textualize/textual/pull/1676
- Added App.scroll_sensitivity_x and App.scroll_sensitivity_y to adjust how many lines the scroll wheel moves the scroll position https://github.com/Textualize/textual/issues/928
- Added Shift+scroll wheel and ctrl+scroll wheel to scroll horizontally
- Added `Tree.action_toggle_node` to toggle a node without selecting, and bound it to <kbd>Space</kbd> https://github.com/Textualize/textual/issues/1433
- Added `Tree.reset` to fully reset a `Tree` https://github.com/Textualize/textual/issues/1437
- Added `DataTable.sort` to sort rows https://github.com/Textualize/textual/pull/1638
- Added `DataTable.get_cell` to retrieve a cell by column/row keys https://github.com/Textualize/textual/pull/1638
- Added `DataTable.get_cell_at` to retrieve a cell by coordinate https://github.com/Textualize/textual/pull/1638
- Added `DataTable.update_cell` to update a cell by column/row keys https://github.com/Textualize/textual/pull/1638
- Added `DataTable.update_cell_at` to update a cell at a coordinate  https://github.com/Textualize/textual/pull/1638
- Added `DataTable.ordered_rows` property to retrieve `Row`s as they're currently ordered https://github.com/Textualize/textual/pull/1638
- Added `DataTable.ordered_columns` property to retrieve `Column`s as they're currently ordered https://github.com/Textualize/textual/pull/1638
- Added `DataTable.coordinate_to_cell_key` to find the key for the cell at a coordinate https://github.com/Textualize/textual/pull/1638
- Added `DataTable.is_valid_coordinate` https://github.com/Textualize/textual/pull/1638
- Added `DataTable.is_valid_row_index` https://github.com/Textualize/textual/pull/1638
- Added `DataTable.is_valid_column_index` https://github.com/Textualize/textual/pull/1638
- Added attributes to events emitted from `DataTable` indicating row/column/cell keys https://github.com/Textualize/textual/pull/1638
- Added `DataTable.get_row` to retrieve the values from a row by key https://github.com/Textualize/textual/pull/1786
- Added `DataTable.get_row_at` to retrieve the values from a row by index https://github.com/Textualize/textual/pull/1786
- Added `DataTable.get_column` to retrieve the values from a column by key https://github.com/Textualize/textual/pull/1786
- Added `DataTable.get_column_at` to retrieve the values from a column by index https://github.com/Textualize/textual/pull/1786
- Added `DataTable.HeaderSelected` which is posted when header label clicked https://github.com/Textualize/textual/pull/1788
- Added `DOMNode.watch` and `DOMNode.is_attached` methods  https://github.com/Textualize/textual/pull/1750
- Added `DOMNode.css_tree` which is a renderable that shows the DOM and CSS https://github.com/Textualize/textual/pull/1778
- Added `DOMNode.children_view` which is a view on to a nodes children list, use for querying https://github.com/Textualize/textual/pull/1778
- Added `Markdown` and `MarkdownViewer` widgets.
- Added `--screenshot` option to `textual run`

### Changed

- Breaking change: `TreeNode` can no longer be imported from `textual.widgets`; it is now available via `from textual.widgets.tree import TreeNode`. https://github.com/Textualize/textual/pull/1637
- `Tree` now shows a (subdued) cursor for a highlighted node when focus has moved elsewhere https://github.com/Textualize/textual/issues/1471
- `DataTable.add_row` now accepts `key` argument to uniquely identify the row https://github.com/Textualize/textual/pull/1638
- `DataTable.add_column` now accepts `key` argument to uniquely identify the column https://github.com/Textualize/textual/pull/1638
- `DataTable.add_row` and `DataTable.add_column` now return lists of keys identifying the added rows/columns https://github.com/Textualize/textual/pull/1638
- Breaking change: `DataTable.get_cell_value` renamed to `DataTable.get_value_at` https://github.com/Textualize/textual/pull/1638
- `DataTable.row_count` is now a property https://github.com/Textualize/textual/pull/1638
- Breaking change: `DataTable.cursor_cell` renamed to `DataTable.cursor_coordinate` https://github.com/Textualize/textual/pull/1638
  - The method `validate_cursor_cell` was renamed to `validate_cursor_coordinate`.
  - The method `watch_cursor_cell` was renamed to `watch_cursor_coordinate`.
- Breaking change: `DataTable.hover_cell` renamed to `DataTable.hover_coordinate` https://github.com/Textualize/textual/pull/1638
  - The method `validate_hover_cell` was renamed to `validate_hover_coordinate`.
- Breaking change: `DataTable.data` structure changed, and will be made private in upcoming release https://github.com/Textualize/textual/pull/1638
- Breaking change: `DataTable.refresh_cell` was renamed to `DataTable.refresh_coordinate` https://github.com/Textualize/textual/pull/1638
- Breaking change: `DataTable.get_row_height` now takes a `RowKey` argument instead of a row index https://github.com/Textualize/textual/pull/1638
- Breaking change: `DataTable.data` renamed to `DataTable._data` (it's now private) https://github.com/Textualize/textual/pull/1786
- The `_filter` module was made public (now called `filter`) https://github.com/Textualize/textual/pull/1638
- Breaking change: renamed `Checkbox` to `Switch` https://github.com/Textualize/textual/issues/1746
- `App.install_screen` name is no longer optional https://github.com/Textualize/textual/pull/1778
- `App.query` now only includes the current screen https://github.com/Textualize/textual/pull/1778
- `DOMNode.tree` now displays simple DOM structure only https://github.com/Textualize/textual/pull/1778
- `App.install_screen` now returns None rather than AwaitMount https://github.com/Textualize/textual/pull/1778
- `DOMNode.children` is now a simple sequence, the NodesList is exposed as `DOMNode._nodes` https://github.com/Textualize/textual/pull/1778
- `DataTable` cursor can now enter fixed columns https://github.com/Textualize/textual/pull/1799

### Fixed

- Fixed stuck screen  https://github.com/Textualize/textual/issues/1632
- Fixed programmatic style changes not refreshing children layouts when parent widget did not change size https://github.com/Textualize/textual/issues/1607
- Fixed relative units in `grid-rows` and `grid-columns` being computed with respect to the wrong dimension https://github.com/Textualize/textual/issues/1406
- Fixed bug with animations that were triggered back to back, where the second one wouldn't start https://github.com/Textualize/textual/issues/1372
- Fixed bug with animations that were scheduled where all but the first would be skipped https://github.com/Textualize/textual/issues/1372
- Programmatically setting `overflow_x`/`overflow_y` refreshes the layout correctly https://github.com/Textualize/textual/issues/1616
- Fixed double-paste into `Input` https://github.com/Textualize/textual/issues/1657
- Added a workaround for an apparent Windows Terminal paste issue https://github.com/Textualize/textual/issues/1661
- Fixed issue with renderable width calculation https://github.com/Textualize/textual/issues/1685
- Fixed issue with app not processing Paste event https://github.com/Textualize/textual/issues/1666
- Fixed glitch with view position with auto width inputs https://github.com/Textualize/textual/issues/1693
- Fixed `DataTable` "selected" events containing wrong coordinates when mouse was used https://github.com/Textualize/textual/issues/1723

### Removed

- Methods `MessagePump.emit` and `MessagePump.emit_no_wait` https://github.com/Textualize/textual/pull/1738
- Removed `reactive.watch` in favor of DOMNode.watch.

## [0.10.1] - 2023-01-20

### Added

- Added Strip.text property https://github.com/Textualize/textual/issues/1620

### Fixed

- Fixed `textual diagnose` crash on older supported Python versions. https://github.com/Textualize/textual/issues/1622

### Changed

- The default filename for screenshots uses a datetime format similar to ISO8601, but with reserved characters replaced by underscores https://github.com/Textualize/textual/pull/1518


## [0.10.0] - 2023-01-19

### Added

- Added `TreeNode.parent` -- a read-only property for accessing a node's parent https://github.com/Textualize/textual/issues/1397
- Added public `TreeNode` label access via `TreeNode.label` https://github.com/Textualize/textual/issues/1396
- Added read-only public access to the children of a `TreeNode` via `TreeNode.children` https://github.com/Textualize/textual/issues/1398
- Added `Tree.get_node_by_id` to allow getting a node by its ID https://github.com/Textualize/textual/pull/1535
- Added a `Tree.NodeHighlighted` message, giving a `on_tree_node_highlighted` event handler https://github.com/Textualize/textual/issues/1400
- Added a `inherit_component_classes` subclassing parameter to control whether component classes are inherited from base classes https://github.com/Textualize/textual/issues/1399
- Added `diagnose` as a `textual` command https://github.com/Textualize/textual/issues/1542
- Added `row` and `column` cursors to `DataTable` https://github.com/Textualize/textual/pull/1547
- Added an optional parameter `selector` to the methods `Screen.focus_next` and `Screen.focus_previous` that enable using a CSS selector to narrow down which widgets can get focus https://github.com/Textualize/textual/issues/1196

### Changed

- `MouseScrollUp` and `MouseScrollDown` now inherit from `MouseEvent` and have attached modifier keys. https://github.com/Textualize/textual/pull/1458
- Fail-fast and print pretty tracebacks for Widget compose errors https://github.com/Textualize/textual/pull/1505
- Added Widget._refresh_scroll to avoid expensive layout when scrolling https://github.com/Textualize/textual/pull/1524
- `events.Paste` now bubbles https://github.com/Textualize/textual/issues/1434
- Improved error message when style flag `none` is mixed with other flags (e.g., when setting `text-style`) https://github.com/Textualize/textual/issues/1420
- Clock color in the `Header` widget now matches the header color https://github.com/Textualize/textual/issues/1459
- Programmatic calls to scroll now optionally scroll even if overflow styling says otherwise (introduces a new `force` parameter to all the `scroll_*` methods) https://github.com/Textualize/textual/issues/1201
- `COMPONENT_CLASSES` are now inherited from base classes https://github.com/Textualize/textual/issues/1399
- Watch methods may now take no parameters
- Added `compute` parameter to reactive
- A `TypeError` raised during `compose` now carries the full traceback
- Removed base class `NodeMessage` from which all node-related `Tree` events inherited

### Fixed

- The styles `scrollbar-background-active` and `scrollbar-color-hover` are no longer ignored https://github.com/Textualize/textual/pull/1480
- The widget `Placeholder` can now have its width set to `auto` https://github.com/Textualize/textual/pull/1508
- Behavior of widget `Input` when rendering after programmatic value change and related scenarios https://github.com/Textualize/textual/issues/1477 https://github.com/Textualize/textual/issues/1443
- `DataTable.show_cursor` now correctly allows cursor toggling https://github.com/Textualize/textual/pull/1547
- Fixed cursor not being visible on `DataTable` mount when `fixed_columns` were used https://github.com/Textualize/textual/pull/1547
- Fixed `DataTable` cursors not resetting to origin on `clear()` https://github.com/Textualize/textual/pull/1601
- Fixed TextLog wrapping issue https://github.com/Textualize/textual/issues/1554
- Fixed issue with TextLog not writing anything before layout https://github.com/Textualize/textual/issues/1498
- Fixed an exception when populating a child class of `ListView` purely from `compose` https://github.com/Textualize/textual/issues/1588
- Fixed freeze in tests https://github.com/Textualize/textual/issues/1608
- Fixed minus not displaying as symbol https://github.com/Textualize/textual/issues/1482

## [0.9.1] - 2022-12-30

### Added

- Added textual._win_sleep for Python on Windows < 3.11 https://github.com/Textualize/textual/pull/1457

## [0.9.0] - 2022-12-30

### Added

- Added textual.strip.Strip primitive
- Added textual._cache.FIFOCache
- Added an option to clear columns in DataTable.clear() https://github.com/Textualize/textual/pull/1427

### Changed

- Widget.render_line now returns a Strip
- Fix for slow updates on Windows
- Bumped Rich dependency

## [0.8.2] - 2022-12-28

### Fixed

- Fixed issue with TextLog.clear() https://github.com/Textualize/textual/issues/1447

## [0.8.1] - 2022-12-25

### Fixed

- Fix for overflowing tree issue https://github.com/Textualize/textual/issues/1425

## [0.8.0] - 2022-12-22

### Fixed

- Fixed issues with nested auto dimensions https://github.com/Textualize/textual/issues/1402
- Fixed watch method incorrectly running on first set when value hasn't changed and init=False https://github.com/Textualize/textual/pull/1367
- `App.dark` can now be set from `App.on_load` without an error being raised  https://github.com/Textualize/textual/issues/1369
- Fixed setting `visibility` changes needing a `refresh` https://github.com/Textualize/textual/issues/1355

### Added

- Added `textual.actions.SkipAction` exception which can be raised from an action to allow parents to process bindings.
- Added `textual keys` preview.
- Added ability to bind to a character in addition to key name. i.e. you can bind to "." or "full_stop".
- Added TextLog.shrink attribute to allow renderable to reduce in size to fit width.

### Changed

- Deprecated `PRIORITY_BINDINGS` class variable.
- Renamed `char` to `character` on Key event.
- Renamed `key_name` to `name` on Key event.
- Queries/`walk_children` no longer includes self in results by default https://github.com/Textualize/textual/pull/1416

## [0.7.0] - 2022-12-17

### Added

- Added `PRIORITY_BINDINGS` class variable, which can be used to control if a widget's bindings have priority by default. https://github.com/Textualize/textual/issues/1343

### Changed

- Renamed the `Binding` argument `universal` to `priority`. https://github.com/Textualize/textual/issues/1343
- When looking for bindings that have priority, they are now looked from `App` downwards. https://github.com/Textualize/textual/issues/1343
- `BINDINGS` on an `App`-derived class have priority by default. https://github.com/Textualize/textual/issues/1343
- `BINDINGS` on a `Screen`-derived class have priority by default. https://github.com/Textualize/textual/issues/1343
- Added a message parameter to Widget.exit

### Fixed

- Fixed validator not running on first reactive set https://github.com/Textualize/textual/pull/1359
- Ensure only printable characters are used as key_display https://github.com/Textualize/textual/pull/1361


## [0.6.0] - 2022-12-11

https://textual.textualize.io/blog/2022/12/11/version-060

### Added

- Added "inherited bindings" -- BINDINGS classvar will be merged with base classes, unless inherit_bindings is set to False
- Added `Tree` widget which replaces `TreeControl`.
- Added widget `Placeholder` https://github.com/Textualize/textual/issues/1200.
- Added `ListView` and `ListItem` widgets https://github.com/Textualize/textual/pull/1143

### Changed

- Rebuilt `DirectoryTree` with new `Tree` control.
- Empty containers with a dimension set to `"auto"` will now collapse instead of filling up the available space.
- Container widgets now have default height of `1fr`.
- The default `width` of a `Label` is now `auto`.

### Fixed

- Type selectors can now contain numbers https://github.com/Textualize/textual/issues/1253
- Fixed visibility not affecting children https://github.com/Textualize/textual/issues/1313
- Fixed issue with auto width/height and relative children https://github.com/Textualize/textual/issues/1319
- Fixed issue with offset applied to containers https://github.com/Textualize/textual/issues/1256
- Fixed default CSS retrieval for widgets with no `DEFAULT_CSS` that inherited from widgets with `DEFAULT_CSS` https://github.com/Textualize/textual/issues/1335
- Fixed merging of `BINDINGS` when binding inheritance is set to `None` https://github.com/Textualize/textual/issues/1351

## [0.5.0] - 2022-11-20

### Added

- Add get_child_by_id and get_widget_by_id, remove get_child https://github.com/Textualize/textual/pull/1146
- Add easing parameter to Widget.scroll_* methods https://github.com/Textualize/textual/pull/1144
- Added Widget.call_later which invokes a callback on idle.
- `DOMNode.ancestors` no longer includes `self`.
- Added `DOMNode.ancestors_with_self`, which retains the old behaviour of
  `DOMNode.ancestors`.
- Improved the speed of `DOMQuery.remove`.
- Added DataTable.clear
- Added low-level `textual.walk` methods.
- It is now possible to `await` a `Widget.remove`.
  https://github.com/Textualize/textual/issues/1094
- It is now possible to `await` a `DOMQuery.remove`. Note that this changes
  the return value of `DOMQuery.remove`, which used to return `self`.
  https://github.com/Textualize/textual/issues/1094
- Added Pilot.wait_for_animation
- Added `Widget.move_child` https://github.com/Textualize/textual/issues/1121
- Added a `Label` widget https://github.com/Textualize/textual/issues/1190
- Support lazy-instantiated Screens (callables in App.SCREENS) https://github.com/Textualize/textual/pull/1185
- Display of keys in footer has more sensible defaults https://github.com/Textualize/textual/pull/1213
- Add App.get_key_display, allowing custom key_display App-wide https://github.com/Textualize/textual/pull/1213

### Changed

- Watchers are now called immediately when setting the attribute if they are synchronous. https://github.com/Textualize/textual/pull/1145
- Widget.call_later has been renamed to Widget.call_after_refresh.
- Button variant values are now checked at runtime. https://github.com/Textualize/textual/issues/1189
- Added caching of some properties in Styles object

### Fixed

- Fixed DataTable row not updating after add https://github.com/Textualize/textual/issues/1026
- Fixed issues with animation. Now objects of different types may be animated.
- Fixed containers with transparent background not showing borders https://github.com/Textualize/textual/issues/1175
- Fixed auto-width in horizontal containers https://github.com/Textualize/textual/pull/1155
- Fixed Input cursor invisible when placeholder empty https://github.com/Textualize/textual/pull/1202
- Fixed deadlock when removing widgets from the App https://github.com/Textualize/textual/pull/1219

## [0.4.0] - 2022-11-08

https://textual.textualize.io/blog/2022/11/08/version-040/#version-040

### Changed

- Dropped support for mounting "named" and "anonymous" widgets via
  `App.mount` and `Widget.mount`. Both methods now simply take one or more
  widgets as positional arguments.
- `DOMNode.query_one` now raises a `TooManyMatches` exception if there is
  more than one matching node.
  https://github.com/Textualize/textual/issues/1096
- `App.mount` and `Widget.mount` have new `before` and `after` parameters https://github.com/Textualize/textual/issues/778

### Added

- Added `init` param to reactive.watch
- `CSS_PATH` can now be a list of CSS files https://github.com/Textualize/textual/pull/1079
- Added `DOMQuery.only_one` https://github.com/Textualize/textual/issues/1096
- Writes to stdout are now done in a thread, for smoother animation. https://github.com/Textualize/textual/pull/1104

## [0.3.0] - 2022-10-31

### Fixed

- Fixed issue where scrollbars weren't being unmounted
- Fixed fr units for horizontal and vertical layouts https://github.com/Textualize/textual/pull/1067
- Fixed `textual run` breaking sys.argv https://github.com/Textualize/textual/issues/1064
- Fixed footer not updating styles when toggling dark mode
- Fixed how the app title in a `Header` is centred https://github.com/Textualize/textual/issues/1060
- Fixed the swapping of button variants https://github.com/Textualize/textual/issues/1048
- Fixed reserved characters in screenshots https://github.com/Textualize/textual/issues/993
- Fixed issue with TextLog max_lines https://github.com/Textualize/textual/issues/1058

### Changed

- DOMQuery now raises InvalidQueryFormat in response to invalid query strings, rather than cryptic CSS error
- Dropped quit_after, screenshot, and screenshot_title from App.run, which can all be done via auto_pilot
- Widgets are now closed in reversed DOM order
- Input widget justify hardcoded to left to prevent text-align interference
- Changed `textual run` so that it patches `argv` in more situations
- DOM classes and IDs are now always treated fully case-sensitive https://github.com/Textualize/textual/issues/1047

### Added

- Added Unmount event
- Added App.run_async method
- Added App.run_test context manager
- Added auto_pilot to App.run and App.run_async
- Added Widget._get_virtual_dom to get scrollbars
- Added size parameter to run and run_async
- Added always_update to reactive
- Returned an awaitable from push_screen, switch_screen, and install_screen https://github.com/Textualize/textual/pull/1061

## [0.2.1] - 2022-10-23

### Changed

- Updated meta data for PyPI

## [0.2.0] - 2022-10-23

### Added

- CSS support
- Too numerous to mention
## [0.1.18] - 2022-04-30

### Changed

- Bump typing extensions

## [0.1.17] - 2022-03-10

### Changed

- Bumped Rich dependency

## [0.1.16] - 2022-03-10

### Fixed

- Fixed escape key hanging on Windows

## [0.1.15] - 2022-01-31

### Added

- Added Windows Driver

## [0.1.14] - 2022-01-09

### Changed

- Updated Rich dependency to 11.X

## [0.1.13] - 2022-01-01

### Fixed

- Fixed spurious characters when exiting app
- Fixed increasing delay when exiting

## [0.1.12] - 2021-09-20

### Added

- Added geometry.Spacing

### Fixed

- Fixed calculation of virtual size in scroll views

## [0.1.11] - 2021-09-12

### Changed

- Changed message handlers to use prefix handle\_
- Renamed messages to drop the Message suffix
- Events now bubble by default
- Refactor of layout

### Added

- Added App.measure
- Added auto_width to Vertical Layout, WindowView, an ScrollView
- Added big_table.py example
- Added easing.py example

## [0.1.10] - 2021-08-25

### Added

- Added keyboard control of tree control
- Added Widget.gutter to calculate space between renderable and outside edge
- Added margin, padding, and border attributes to Widget

### Changed

- Callbacks may be async or non-async.
- Event handler event argument is optional.
- Fixed exception in clock example https://github.com/willmcgugan/textual/issues/52
- Added Message.wait() which waits for a message to be processed
- Key events are now sent to widgets first, before processing bindings

## [0.1.9] - 2021-08-06

### Added

- Added hover over and mouse click to activate keys in footer
- Added verbosity argument to Widget.log

### Changed

- Simplified events. Remove Startup event (use Mount)
- Changed geometry.Point to geometry.Offset and geometry.Dimensions to geometry.Size

## [0.1.8] - 2021-07-17

### Fixed

- Fixed exiting mouse mode
- Fixed slow animation

### Added

- New log system

## [0.1.7] - 2021-07-14

### Changed

- Added functionality to calculator example.
- Scrollview now shows scrollbars automatically
- New handler system for messages that doesn't require inheritance
- Improved traceback handling

[0.36.0]: https://github.com/Textualize/textual/compare/v0.35.1...v0.36.0
[0.35.1]: https://github.com/Textualize/textual/compare/v0.35.0...v0.35.1
[0.35.0]: https://github.com/Textualize/textual/compare/v0.34.0...v0.35.0
[0.34.0]: https://github.com/Textualize/textual/compare/v0.33.0...v0.34.0
[0.33.0]: https://github.com/Textualize/textual/compare/v0.32.0...v0.33.0
[0.32.0]: https://github.com/Textualize/textual/compare/v0.31.0...v0.32.0
[0.31.0]: https://github.com/Textualize/textual/compare/v0.30.0...v0.31.0
[0.30.0]: https://github.com/Textualize/textual/compare/v0.29.0...v0.30.0
[0.29.0]: https://github.com/Textualize/textual/compare/v0.28.1...v0.29.0
[0.28.1]: https://github.com/Textualize/textual/compare/v0.28.0...v0.28.1
[0.28.0]: https://github.com/Textualize/textual/compare/v0.27.0...v0.28.0
[0.27.0]: https://github.com/Textualize/textual/compare/v0.26.0...v0.27.0
[0.26.0]: https://github.com/Textualize/textual/compare/v0.25.0...v0.26.0
[0.25.0]: https://github.com/Textualize/textual/compare/v0.24.1...v0.25.0
[0.24.1]: https://github.com/Textualize/textual/compare/v0.24.0...v0.24.1
[0.24.0]: https://github.com/Textualize/textual/compare/v0.23.0...v0.24.0
[0.23.0]: https://github.com/Textualize/textual/compare/v0.22.3...v0.23.0
[0.22.3]: https://github.com/Textualize/textual/compare/v0.22.2...v0.22.3
[0.22.2]: https://github.com/Textualize/textual/compare/v0.22.1...v0.22.2
[0.22.1]: https://github.com/Textualize/textual/compare/v0.22.0...v0.22.1
[0.22.0]: https://github.com/Textualize/textual/compare/v0.21.0...v0.22.0
[0.21.0]: https://github.com/Textualize/textual/compare/v0.20.1...v0.21.0
[0.20.1]: https://github.com/Textualize/textual/compare/v0.20.0...v0.20.1
[0.20.0]: https://github.com/Textualize/textual/compare/v0.19.1...v0.20.0
[0.19.1]: https://github.com/Textualize/textual/compare/v0.19.0...v0.19.1
[0.19.0]: https://github.com/Textualize/textual/compare/v0.18.0...v0.19.0
[0.18.0]: https://github.com/Textualize/textual/compare/v0.17.4...v0.18.0
[0.17.3]: https://github.com/Textualize/textual/compare/v0.17.2...v0.17.3
[0.17.2]: https://github.com/Textualize/textual/compare/v0.17.1...v0.17.2
[0.17.1]: https://github.com/Textualize/textual/compare/v0.17.0...v0.17.1
[0.17.0]: https://github.com/Textualize/textual/compare/v0.16.0...v0.17.0
[0.16.0]: https://github.com/Textualize/textual/compare/v0.15.1...v0.16.0
[0.15.1]: https://github.com/Textualize/textual/compare/v0.15.0...v0.15.1
[0.15.0]: https://github.com/Textualize/textual/compare/v0.14.0...v0.15.0
[0.14.0]: https://github.com/Textualize/textual/compare/v0.13.0...v0.14.0
[0.13.0]: https://github.com/Textualize/textual/compare/v0.12.1...v0.13.0
[0.12.1]: https://github.com/Textualize/textual/compare/v0.12.0...v0.12.1
[0.12.0]: https://github.com/Textualize/textual/compare/v0.11.1...v0.12.0
[0.11.1]: https://github.com/Textualize/textual/compare/v0.11.0...v0.11.1
[0.11.0]: https://github.com/Textualize/textual/compare/v0.10.1...v0.11.0
[0.10.1]: https://github.com/Textualize/textual/compare/v0.10.0...v0.10.1
[0.10.0]: https://github.com/Textualize/textual/compare/v0.9.1...v0.10.0
[0.9.1]: https://github.com/Textualize/textual/compare/v0.9.0...v0.9.1
[0.9.0]: https://github.com/Textualize/textual/compare/v0.8.2...v0.9.0
[0.8.2]: https://github.com/Textualize/textual/compare/v0.8.1...v0.8.2
[0.8.1]: https://github.com/Textualize/textual/compare/v0.8.0...v0.8.1
[0.8.0]: https://github.com/Textualize/textual/compare/v0.7.0...v0.8.0
[0.7.0]: https://github.com/Textualize/textual/compare/v0.6.0...v0.7.0
[0.6.0]: https://github.com/Textualize/textual/compare/v0.5.0...v0.6.0
[0.5.0]: https://github.com/Textualize/textual/compare/v0.4.0...v0.5.0
[0.4.0]: https://github.com/Textualize/textual/compare/v0.3.0...v0.4.0
[0.3.0]: https://github.com/Textualize/textual/compare/v0.2.1...v0.3.0
[0.2.1]: https://github.com/Textualize/textual/compare/v0.2.0...v0.2.1
[0.2.0]: https://github.com/Textualize/textual/compare/v0.1.18...v0.2.0
[0.1.18]: https://github.com/Textualize/textual/compare/v0.1.17...v0.1.18
[0.1.17]: https://github.com/Textualize/textual/compare/v0.1.16...v0.1.17
[0.1.16]: https://github.com/Textualize/textual/compare/v0.1.15...v0.1.16
[0.1.15]: https://github.com/Textualize/textual/compare/v0.1.14...v0.1.15
[0.1.14]: https://github.com/Textualize/textual/compare/v0.1.13...v0.1.14
[0.1.13]: https://github.com/Textualize/textual/compare/v0.1.12...v0.1.13
[0.1.12]: https://github.com/Textualize/textual/compare/v0.1.11...v0.1.12
[0.1.11]: https://github.com/Textualize/textual/compare/v0.1.10...v0.1.11
[0.1.10]: https://github.com/Textualize/textual/compare/v0.1.9...v0.1.10
[0.1.9]: https://github.com/Textualize/textual/compare/v0.1.8...v0.1.9
[0.1.8]: https://github.com/Textualize/textual/compare/v0.1.7...v0.1.8
[0.1.7]: https://github.com/Textualize/textual/releases/tag/v0.1.7<|MERGE_RESOLUTION|>--- conflicted
+++ resolved
@@ -7,28 +7,28 @@
 
 ## Unreleased
 
-### Fixed
-
-- Fixed a crash when removing an option from an `OptionList` while the mouse is hovering over the last option https://github.com/Textualize/textual/issues/3270
-
-## [0.36.0] - 2023-09-05
-
-### Added
-
-- TCSS styles `layer` and `layers` can be strings https://github.com/Textualize/textual/pull/3169
-<<<<<<< HEAD
+### Added
+
 - Screen-specific (sub-)title attributes https://github.com/Textualize/textual/pull/3199:
   - `Screen.TITLE`
   - `Screen.SUB_TITLE`
   - `Screen.title`
   - `Screen.sub_title`
 - Properties `Header.screen_title` and `Header.screen_sub_title` https://github.com/Textualize/textual/pull/3199
-=======
+
+### Fixed
+
+- Fixed a crash when removing an option from an `OptionList` while the mouse is hovering over the last option https://github.com/Textualize/textual/issues/3270
+
+## [0.36.0] - 2023-09-05
+
+### Added
+
+- TCSS styles `layer` and `layers` can be strings https://github.com/Textualize/textual/pull/3169
 - `App.return_code` for the app return code https://github.com/Textualize/textual/pull/3202
 - Added `animate` switch to `Tree.scroll_to_line` and `Tree.scroll_to_node` https://github.com/Textualize/textual/pull/3210
 - Added `Rule` widget https://github.com/Textualize/textual/pull/3209
 - Added App.current_mode to get the current mode https://github.com/Textualize/textual/pull/3233
->>>>>>> 60d5005a
 
 ### Changed
 
