# Change Log

All notable changes to this project will be documented in this file.

The format is based on [Keep a Changelog](http://keepachangelog.com/)
and this project adheres to [Semantic Versioning](http://semver.org/).

## [0.5.0] - Unreleased


### Added

- Add easing parameter to Widget.scroll_* methods https://github.com/Textualize/textual/pull/1144
- Added Widget.call_later which invokes a callback on idle.
- `DOMNode.ancestors` no longer includes `self`.
- Added `DOMNode.ancestors_with_self`, which retains the old behaviour of
  `DOMNode.ancestors`.
- Improved the speed of `DOMQuery.remove`.
<<<<<<< HEAD
- It is now possible to `await` a `Widget.remove`.
  https://github.com/Textualize/textual/issues/1094
- It is now possible to `await` a `DOMQuery.remove`. Note that this changes
  the return value of `DOMQuery.remove`, which uses to return `self`.
  https://github.com/Textualize/textual/issues/1094
=======
- Added DataTable.clear

### Changed

- Watchers are now called immediately when setting the attribute if they are synchronous. https://github.com/Textualize/textual/pull/1145
- Widget.call_later has been renamed to Widget.call_after_refresh.

### Fixed
>>>>>>> 3f761319

- Fixed DataTable row not updating after add https://github.com/Textualize/textual/issues/1026

## [0.4.0] - 2022-11-08

https://textual.textualize.io/blog/2022/11/08/version-040/#version-040

### Changed

- Dropped support for mounting "named" and "anonymous" widgets via
  `App.mount` and `Widget.mount`. Both methods now simply take one or more
  widgets as positional arguments.
- `DOMNode.query_one` now raises a `TooManyMatches` exception if there is
  more than one matching node.
  https://github.com/Textualize/textual/issues/1096
- `App.mount` and `Widget.mount` have new `before` and `after` parameters https://github.com/Textualize/textual/issues/778

### Added

- Added `init` param to reactive.watch
- `CSS_PATH` can now be a list of CSS files https://github.com/Textualize/textual/pull/1079
- Added `DOMQuery.only_one` https://github.com/Textualize/textual/issues/1096
- Writes to stdout are now done in a thread, for smoother animation. https://github.com/Textualize/textual/pull/1104

## [0.3.0] - 2022-10-31

### Fixed

- Fixed issue where scrollbars weren't being unmounted
- Fixed fr units for horizontal and vertical layouts https://github.com/Textualize/textual/pull/1067
- Fixed `textual run` breaking sys.argv https://github.com/Textualize/textual/issues/1064
- Fixed footer not updating styles when toggling dark mode
- Fixed how the app title in a `Header` is centred https://github.com/Textualize/textual/issues/1060
- Fixed the swapping of button variants https://github.com/Textualize/textual/issues/1048
- Fixed reserved characters in screenshots https://github.com/Textualize/textual/issues/993
- Fixed issue with TextLog max_lines https://github.com/Textualize/textual/issues/1058

### Changed

- DOMQuery now raises InvalidQueryFormat in response to invalid query strings, rather than cryptic CSS error
- Dropped quit_after, screenshot, and screenshot_title from App.run, which can all be done via auto_pilot
- Widgets are now closed in reversed DOM order
- Input widget justify hardcoded to left to prevent text-align interference
- Changed `textual run` so that it patches `argv` in more situations
- DOM classes and IDs are now always treated fully case-sensitive https://github.com/Textualize/textual/issues/1047

### Added

- Added Unmount event
- Added App.run_async method
- Added App.run_test context manager
- Added auto_pilot to App.run and App.run_async
- Added Widget._get_virtual_dom to get scrollbars
- Added size parameter to run and run_async
- Added always_update to reactive
- Returned an awaitable from push_screen, switch_screen, and install_screen https://github.com/Textualize/textual/pull/1061

## [0.2.1] - 2022-10-23

### Changed

- Updated meta data for PyPI

## [0.2.0] - 2022-10-23

### Added

- CSS support
- Too numerous to mention
## [0.1.18] - 2022-04-30

### Changed

- Bump typing extensions

## [0.1.17] - 2022-03-10

### Changed

- Bumped Rich dependency

## [0.1.16] - 2022-03-10

### Fixed

- Fixed escape key hanging on Windows

## [0.1.15] - 2022-01-31

### Added

- Added Windows Driver

## [0.1.14] - 2022-01-09

### Changed

- Updated Rich dependency to 11.X

## [0.1.13] - 2022-01-01

### Fixed

- Fixed spurious characters when exiting app
- Fixed increasing delay when exiting

## [0.1.12] - 2021-09-20

### Added

- Added geometry.Spacing

### Fixed

- Fixed calculation of virtual size in scroll views

## [0.1.11] - 2021-09-12

### Changed

- Changed message handlers to use prefix handle\_
- Renamed messages to drop the Message suffix
- Events now bubble by default
- Refactor of layout

### Added

- Added App.measure
- Added auto_width to Vertical Layout, WindowView, an ScrollView
- Added big_table.py example
- Added easing.py example

## [0.1.10] - 2021-08-25

### Added

- Added keyboard control of tree control
- Added Widget.gutter to calculate space between renderable and outside edge
- Added margin, padding, and border attributes to Widget

### Changed

- Callbacks may be async or non-async.
- Event handler event argument is optional.
- Fixed exception in clock example https://github.com/willmcgugan/textual/issues/52
- Added Message.wait() which waits for a message to be processed
- Key events are now sent to widgets first, before processing bindings

## [0.1.9] - 2021-08-06

### Added

- Added hover over and mouse click to activate keys in footer
- Added verbosity argument to Widget.log

### Changed

- Simplified events. Remove Startup event (use Mount)
- Changed geometry.Point to geometry.Offset and geometry.Dimensions to geometry.Size

## [0.1.8] - 2021-07-17

### Fixed

- Fixed exiting mouse mode
- Fixed slow animation

### Added

- New log system

## [0.1.7] - 2021-07-14

### Changed

- Added functionality to calculator example.
- Scrollview now shows scrollbars automatically
- New handler system for messages that doesn't require inheritance
- Improved traceback handling

[0.4.0]: https://github.com/Textualize/textual/compare/v0.3.0...v0.4.0
[0.3.0]: https://github.com/Textualize/textual/compare/v0.2.1...v0.3.0
[0.2.1]: https://github.com/Textualize/textual/compare/v0.2.0...v0.2.1
[0.2.0]: https://github.com/Textualize/textual/compare/v0.1.18...v0.2.0
[0.1.18]: https://github.com/Textualize/textual/compare/v0.1.17...v0.1.18
[0.1.17]: https://github.com/Textualize/textual/compare/v0.1.16...v0.1.17
[0.1.16]: https://github.com/Textualize/textual/compare/v0.1.15...v0.1.16
[0.1.15]: https://github.com/Textualize/textual/compare/v0.1.14...v0.1.15
[0.1.14]: https://github.com/Textualize/textual/compare/v0.1.13...v0.1.14
[0.1.13]: https://github.com/Textualize/textual/compare/v0.1.12...v0.1.13
[0.1.12]: https://github.com/Textualize/textual/compare/v0.1.11...v0.1.12
[0.1.11]: https://github.com/Textualize/textual/compare/v0.1.10...v0.1.11
[0.1.10]: https://github.com/Textualize/textual/compare/v0.1.9...v0.1.10
[0.1.9]: https://github.com/Textualize/textual/compare/v0.1.8...v0.1.9
[0.1.8]: https://github.com/Textualize/textual/compare/v0.1.7...v0.1.8
[0.1.7]: https://github.com/Textualize/textual/releases/tag/v0.1.7<|MERGE_RESOLUTION|>--- conflicted
+++ resolved
@@ -16,14 +16,12 @@
 - Added `DOMNode.ancestors_with_self`, which retains the old behaviour of
   `DOMNode.ancestors`.
 - Improved the speed of `DOMQuery.remove`.
-<<<<<<< HEAD
+- Added DataTable.clear
 - It is now possible to `await` a `Widget.remove`.
   https://github.com/Textualize/textual/issues/1094
 - It is now possible to `await` a `DOMQuery.remove`. Note that this changes
   the return value of `DOMQuery.remove`, which uses to return `self`.
   https://github.com/Textualize/textual/issues/1094
-=======
-- Added DataTable.clear
 
 ### Changed
 
@@ -31,7 +29,6 @@
 - Widget.call_later has been renamed to Widget.call_after_refresh.
 
 ### Fixed
->>>>>>> 3f761319
 
 - Fixed DataTable row not updating after add https://github.com/Textualize/textual/issues/1026
 
