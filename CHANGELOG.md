# Change Log

All notable changes to this project will be documented in this file.

The format is based on [Keep a Changelog](http://keepachangelog.com/)
and this project adheres to [Semantic Versioning](http://semver.org/).

## [0.10.0] - Unreleased

### Added

- Added `TreeNode.parent` -- a read-only property for accessing a node's parent https://github.com/Textualize/textual/issues/1397
- Added public `TreeNode` label access via `TreeNode.label` https://github.com/Textualize/textual/issues/1396
- Added read-only public access to the children of a `TreeNode` via `TreeNode.children` https://github.com/Textualize/textual/issues/1398
- Added `Tree.get_node_by_id` to allow getting a node by its ID https://github.com/Textualize/textual/pull/1535
- Added a `Tree.NodeHighlighted` message, giving a `on_tree_node_highlighted` event handler https://github.com/Textualize/textual/issues/1400
- Added a `inherit_component_classes` subclassing parameter to control whether or not component classes are inherited from base classes https://github.com/Textualize/textual/issues/1399
- Added `diagnose` as a `textual` command https://github.com/Textualize/textual/issues/1542

### Changed

- `MouseScrollUp` and `MouseScrollDown` now inherit from `MouseEvent` and have attached modifier keys. https://github.com/Textualize/textual/pull/1458
- Fail-fast and print pretty tracebacks for Widget compose errors https://github.com/Textualize/textual/pull/1505
- Added Widget._refresh_scroll to avoid expensive layout when scrolling https://github.com/Textualize/textual/pull/1524
- `events.Paste` now bubbles https://github.com/Textualize/textual/issues/1434
- Clock color in the `Header` widget now matches the header color https://github.com/Textualize/textual/issues/1459
<<<<<<< HEAD
- `COMPONENT_CLASSES` are now inherited from base classes https://github.com/Textualize/textual/issues/1399
=======
- Watch methods may now take no parameters
- Added `compute` parameter to reactive
>>>>>>> 2468a8ca

### Fixed

- The styles `scrollbar-background-active` and `scrollbar-color-hover` are no longer ignored https://github.com/Textualize/textual/pull/1480
- The widget `Placeholder` can now have its width set to `auto` https://github.com/Textualize/textual/pull/1508
- Behavior of widget `Input` when rendering after programmatic value change and related scenarios https://github.com/Textualize/textual/issues/1477 https://github.com/Textualize/textual/issues/1443

## [0.9.1] - 2022-12-30

### Added

- Added textual._win_sleep for Python on Windows < 3.11 https://github.com/Textualize/textual/pull/1457

## [0.9.0] - 2022-12-30

### Added

- Added textual.strip.Strip primitive
- Added textual._cache.FIFOCache
- Added an option to clear columns in DataTable.clear() https://github.com/Textualize/textual/pull/1427

### Changed

- Widget.render_line now returns a Strip
- Fix for slow updates on Windows
- Bumped Rich dependency

## [0.8.2] - 2022-12-28

### Fixed

- Fixed issue with TextLog.clear() https://github.com/Textualize/textual/issues/1447

## [0.8.1] - 2022-12-25

### Fixed

- Fix for overflowing tree issue https://github.com/Textualize/textual/issues/1425

## [0.8.0] - 2022-12-22

### Fixed

- Fixed issues with nested auto dimensions https://github.com/Textualize/textual/issues/1402
- Fixed watch method incorrectly running on first set when value hasn't changed and init=False https://github.com/Textualize/textual/pull/1367
- `App.dark` can now be set from `App.on_load` without an error being raised  https://github.com/Textualize/textual/issues/1369
- Fixed setting `visibility` changes needing a `refresh` https://github.com/Textualize/textual/issues/1355

### Added

- Added `textual.actions.SkipAction` exception which can be raised from an action to allow parents to process bindings.
- Added `textual keys` preview.
- Added ability to bind to a character in addition to key name. i.e. you can bind to "." or "full_stop".
- Added TextLog.shrink attribute to allow renderable to reduce in size to fit width.

### Changed

- Deprecated `PRIORITY_BINDINGS` class variable.
- Renamed `char` to `character` on Key event.
- Renamed `key_name` to `name` on Key event.
- Queries/`walk_children` no longer includes self in results by default https://github.com/Textualize/textual/pull/1416

## [0.7.0] - 2022-12-17

### Added

- Added `PRIORITY_BINDINGS` class variable, which can be used to control if a widget's bindings have priority by default. https://github.com/Textualize/textual/issues/1343

### Changed

- Renamed the `Binding` argument `universal` to `priority`. https://github.com/Textualize/textual/issues/1343
- When looking for bindings that have priority, they are now looked from `App` downwards. https://github.com/Textualize/textual/issues/1343
- `BINDINGS` on an `App`-derived class have priority by default. https://github.com/Textualize/textual/issues/1343
- `BINDINGS` on a `Screen`-derived class have priority by default. https://github.com/Textualize/textual/issues/1343
- Added a message parameter to Widget.exit

### Fixed

- Fixed validator not running on first reactive set https://github.com/Textualize/textual/pull/1359
- Ensure only printable characters are used as key_display https://github.com/Textualize/textual/pull/1361


## [0.6.0] - 2022-12-11

### Added

- Added "inherited bindings" -- BINDINGS classvar will be merged with base classes, unless inherit_bindings is set to False
- Added `Tree` widget which replaces `TreeControl`.
- Added widget `Placeholder` https://github.com/Textualize/textual/issues/1200.

### Changed

- Rebuilt `DirectoryTree` with new `Tree` control.
- Empty containers with a dimension set to `"auto"` will now collapse instead of filling up the available space.
- Container widgets now have default height of `1fr`.
- The default `width` of a `Label` is now `auto`.

### Fixed

- Type selectors can now contain numbers https://github.com/Textualize/textual/issues/1253
- Fixed visibility not affecting children https://github.com/Textualize/textual/issues/1313
- Fixed issue with auto width/height and relative children https://github.com/Textualize/textual/issues/1319
- Fixed issue with offset applied to containers https://github.com/Textualize/textual/issues/1256
- Fixed default CSS retrieval for widgets with no `DEFAULT_CSS` that inherited from widgets with `DEFAULT_CSS` https://github.com/Textualize/textual/issues/1335
- Fixed merging of `BINDINGS` when binding inheritance is set to `None` https://github.com/Textualize/textual/issues/1351

## [0.5.0] - 2022-11-20

### Added

- Add get_child_by_id and get_widget_by_id, remove get_child https://github.com/Textualize/textual/pull/1146
- Add easing parameter to Widget.scroll_* methods https://github.com/Textualize/textual/pull/1144
- Added Widget.call_later which invokes a callback on idle.
- `DOMNode.ancestors` no longer includes `self`.
- Added `DOMNode.ancestors_with_self`, which retains the old behaviour of
  `DOMNode.ancestors`.
- Improved the speed of `DOMQuery.remove`.
- Added DataTable.clear
- Added low-level `textual.walk` methods.
- It is now possible to `await` a `Widget.remove`.
  https://github.com/Textualize/textual/issues/1094
- It is now possible to `await` a `DOMQuery.remove`. Note that this changes
  the return value of `DOMQuery.remove`, which used to return `self`.
  https://github.com/Textualize/textual/issues/1094
- Added Pilot.wait_for_animation
- Added `Widget.move_child` https://github.com/Textualize/textual/issues/1121
- Added a `Label` widget https://github.com/Textualize/textual/issues/1190
- Support lazy-instantiated Screens (callables in App.SCREENS) https://github.com/Textualize/textual/pull/1185
- Display of keys in footer has more sensible defaults https://github.com/Textualize/textual/pull/1213
- Add App.get_key_display, allowing custom key_display App-wide https://github.com/Textualize/textual/pull/1213

### Changed

- Watchers are now called immediately when setting the attribute if they are synchronous. https://github.com/Textualize/textual/pull/1145
- Widget.call_later has been renamed to Widget.call_after_refresh.
- Button variant values are now checked at runtime. https://github.com/Textualize/textual/issues/1189
- Added caching of some properties in Styles object

### Fixed

- Fixed DataTable row not updating after add https://github.com/Textualize/textual/issues/1026
- Fixed issues with animation. Now objects of different types may be animated.
- Fixed containers with transparent background not showing borders https://github.com/Textualize/textual/issues/1175
- Fixed auto-width in horizontal containers https://github.com/Textualize/textual/pull/1155
- Fixed Input cursor invisible when placeholder empty https://github.com/Textualize/textual/pull/1202
- Fixed deadlock when removing widgets from the App https://github.com/Textualize/textual/pull/1219

## [0.4.0] - 2022-11-08

https://textual.textualize.io/blog/2022/11/08/version-040/#version-040

### Changed

- Dropped support for mounting "named" and "anonymous" widgets via
  `App.mount` and `Widget.mount`. Both methods now simply take one or more
  widgets as positional arguments.
- `DOMNode.query_one` now raises a `TooManyMatches` exception if there is
  more than one matching node.
  https://github.com/Textualize/textual/issues/1096
- `App.mount` and `Widget.mount` have new `before` and `after` parameters https://github.com/Textualize/textual/issues/778

### Added

- Added `init` param to reactive.watch
- `CSS_PATH` can now be a list of CSS files https://github.com/Textualize/textual/pull/1079
- Added `DOMQuery.only_one` https://github.com/Textualize/textual/issues/1096
- Writes to stdout are now done in a thread, for smoother animation. https://github.com/Textualize/textual/pull/1104

## [0.3.0] - 2022-10-31

### Fixed

- Fixed issue where scrollbars weren't being unmounted
- Fixed fr units for horizontal and vertical layouts https://github.com/Textualize/textual/pull/1067
- Fixed `textual run` breaking sys.argv https://github.com/Textualize/textual/issues/1064
- Fixed footer not updating styles when toggling dark mode
- Fixed how the app title in a `Header` is centred https://github.com/Textualize/textual/issues/1060
- Fixed the swapping of button variants https://github.com/Textualize/textual/issues/1048
- Fixed reserved characters in screenshots https://github.com/Textualize/textual/issues/993
- Fixed issue with TextLog max_lines https://github.com/Textualize/textual/issues/1058

### Changed

- DOMQuery now raises InvalidQueryFormat in response to invalid query strings, rather than cryptic CSS error
- Dropped quit_after, screenshot, and screenshot_title from App.run, which can all be done via auto_pilot
- Widgets are now closed in reversed DOM order
- Input widget justify hardcoded to left to prevent text-align interference
- Changed `textual run` so that it patches `argv` in more situations
- DOM classes and IDs are now always treated fully case-sensitive https://github.com/Textualize/textual/issues/1047

### Added

- Added Unmount event
- Added App.run_async method
- Added App.run_test context manager
- Added auto_pilot to App.run and App.run_async
- Added Widget._get_virtual_dom to get scrollbars
- Added size parameter to run and run_async
- Added always_update to reactive
- Returned an awaitable from push_screen, switch_screen, and install_screen https://github.com/Textualize/textual/pull/1061

## [0.2.1] - 2022-10-23

### Changed

- Updated meta data for PyPI

## [0.2.0] - 2022-10-23

### Added

- CSS support
- Too numerous to mention
## [0.1.18] - 2022-04-30

### Changed

- Bump typing extensions

## [0.1.17] - 2022-03-10

### Changed

- Bumped Rich dependency

## [0.1.16] - 2022-03-10

### Fixed

- Fixed escape key hanging on Windows

## [0.1.15] - 2022-01-31

### Added

- Added Windows Driver

## [0.1.14] - 2022-01-09

### Changed

- Updated Rich dependency to 11.X

## [0.1.13] - 2022-01-01

### Fixed

- Fixed spurious characters when exiting app
- Fixed increasing delay when exiting

## [0.1.12] - 2021-09-20

### Added

- Added geometry.Spacing

### Fixed

- Fixed calculation of virtual size in scroll views

## [0.1.11] - 2021-09-12

### Changed

- Changed message handlers to use prefix handle\_
- Renamed messages to drop the Message suffix
- Events now bubble by default
- Refactor of layout

### Added

- Added App.measure
- Added auto_width to Vertical Layout, WindowView, an ScrollView
- Added big_table.py example
- Added easing.py example

## [0.1.10] - 2021-08-25

### Added

- Added keyboard control of tree control
- Added Widget.gutter to calculate space between renderable and outside edge
- Added margin, padding, and border attributes to Widget

### Changed

- Callbacks may be async or non-async.
- Event handler event argument is optional.
- Fixed exception in clock example https://github.com/willmcgugan/textual/issues/52
- Added Message.wait() which waits for a message to be processed
- Key events are now sent to widgets first, before processing bindings

## [0.1.9] - 2021-08-06

### Added

- Added hover over and mouse click to activate keys in footer
- Added verbosity argument to Widget.log

### Changed

- Simplified events. Remove Startup event (use Mount)
- Changed geometry.Point to geometry.Offset and geometry.Dimensions to geometry.Size

## [0.1.8] - 2021-07-17

### Fixed

- Fixed exiting mouse mode
- Fixed slow animation

### Added

- New log system

## [0.1.7] - 2021-07-14

### Changed

- Added functionality to calculator example.
- Scrollview now shows scrollbars automatically
- New handler system for messages that doesn't require inheritance
- Improved traceback handling

[0.9.1]: https://github.com/Textualize/textual/compare/v0.9.0...v0.9.1
[0.9.0]: https://github.com/Textualize/textual/compare/v0.8.2...v0.9.0
[0.8.2]: https://github.com/Textualize/textual/compare/v0.8.1...v0.8.2
[0.8.1]: https://github.com/Textualize/textual/compare/v0.8.0...v0.8.1
[0.8.0]: https://github.com/Textualize/textual/compare/v0.7.0...v0.8.0
[0.7.0]: https://github.com/Textualize/textual/compare/v0.6.0...v0.7.0
[0.6.0]: https://github.com/Textualize/textual/compare/v0.5.0...v0.6.0
[0.5.0]: https://github.com/Textualize/textual/compare/v0.4.0...v0.5.0
[0.4.0]: https://github.com/Textualize/textual/compare/v0.3.0...v0.4.0
[0.3.0]: https://github.com/Textualize/textual/compare/v0.2.1...v0.3.0
[0.2.1]: https://github.com/Textualize/textual/compare/v0.2.0...v0.2.1
[0.2.0]: https://github.com/Textualize/textual/compare/v0.1.18...v0.2.0
[0.1.18]: https://github.com/Textualize/textual/compare/v0.1.17...v0.1.18
[0.1.17]: https://github.com/Textualize/textual/compare/v0.1.16...v0.1.17
[0.1.16]: https://github.com/Textualize/textual/compare/v0.1.15...v0.1.16
[0.1.15]: https://github.com/Textualize/textual/compare/v0.1.14...v0.1.15
[0.1.14]: https://github.com/Textualize/textual/compare/v0.1.13...v0.1.14
[0.1.13]: https://github.com/Textualize/textual/compare/v0.1.12...v0.1.13
[0.1.12]: https://github.com/Textualize/textual/compare/v0.1.11...v0.1.12
[0.1.11]: https://github.com/Textualize/textual/compare/v0.1.10...v0.1.11
[0.1.10]: https://github.com/Textualize/textual/compare/v0.1.9...v0.1.10
[0.1.9]: https://github.com/Textualize/textual/compare/v0.1.8...v0.1.9
[0.1.8]: https://github.com/Textualize/textual/compare/v0.1.7...v0.1.8
[0.1.7]: https://github.com/Textualize/textual/releases/tag/v0.1.7<|MERGE_RESOLUTION|>--- conflicted
+++ resolved
@@ -24,12 +24,9 @@
 - Added Widget._refresh_scroll to avoid expensive layout when scrolling https://github.com/Textualize/textual/pull/1524
 - `events.Paste` now bubbles https://github.com/Textualize/textual/issues/1434
 - Clock color in the `Header` widget now matches the header color https://github.com/Textualize/textual/issues/1459
-<<<<<<< HEAD
 - `COMPONENT_CLASSES` are now inherited from base classes https://github.com/Textualize/textual/issues/1399
-=======
 - Watch methods may now take no parameters
 - Added `compute` parameter to reactive
->>>>>>> 2468a8ca
 
 ### Fixed
 
